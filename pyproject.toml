[build-system]
build-backend = "hatchling.build"
requires = ["hatchling"]

[project]
name = "serena-agent"
version = "0.1.4"
description = ""
authors = [{ name = "Oraios AI", email = "info@oraios-ai.de" }]
readme = "README.md"
requires-python = ">=3.11, <3.12"
classifiers = [
  "License :: OSI Approved :: MIT License",
  "Programming Language :: Python :: 3.11",
]
dependencies = [
  "requests>=2.32.3,<3",
  "pyright>=1.1.396,<2",
  "overrides>=7.7.0,<8",
  "python-dotenv>=1.0.0, <2",
  "mcp==1.12.3",
  "flask>=3.0.0",
  "sensai-utils>=1.5.0",
  "pydantic>=2.10.6",
  "types-pyyaml>=6.0.12.20241230",
  "pyyaml>=6.0.2",
  "ruamel.yaml>=0.18.0",
  "jinja2>=3.1.6",
  "dotenv>=0.9.9",
  "pathspec>=0.12.1",
  "psutil>=7.0.0",
  "docstring_parser>=0.16",
  "joblib>=1.5.1",
  "tqdm>=4.67.1",
  "tiktoken>=0.9.0",
  "anthropic>=0.54.0",
]

[[tool.uv.index]]
name = "testpypi"
url = "https://test.pypi.org/simple/"
publish-url = "https://test.pypi.org/legacy/"
explicit = true

[project.scripts]
serena = "serena.cli:top_level"
serena-mcp-server = "serena.cli:start_mcp_server"
index-project = "serena.cli:index_project"        # deprecated

[project.license]
text = "MIT"

[project.optional-dependencies]
dev = [
  "black[jupyter]>=23.7.0",
  "jinja2",
  # In version 1.0.4 we get a NoneType error related to some config conversion (yml_analytics is None and should be a list)
  "mypy>=1.16.1",
  "poethepoet>=0.20.0",
  "pytest>=8.0.2",
  "pytest-xdist>=3.5.0",
  "ruff>=0.0.285",
  "toml-sort>=0.24.2",
  "types-pyyaml>=6.0.12.20241230",
  "syrupy>=4.9.1",
  "types-requests>=2.32.4.20241230",
]
agno = ["agno>=1.2.6", "sqlalchemy>=2.0.40"]
google = ["google-genai>=1.8.0"]

[project.urls]
Homepage = "https://github.com/oraios/serena"

[tool.hatch.build.targets.wheel]
packages = ["src/serena", "src/interprompt", "src/solidlsp"]

[tool.black]
line-length = 140
target-version = ["py311"]
exclude = '''
/(
    src/solidlsp/language_servers/.*/static|src/multilspy
)/
'''

[tool.doc8]
max-line-length = 1000

[tool.mypy]
allow_redefinition = true
check_untyped_defs = true
disallow_incomplete_defs = true
disallow_untyped_defs = true
ignore_missing_imports = true
no_implicit_optional = true
pretty = true
show_error_codes = true
show_error_context = true
show_traceback = true
strict_equality = true
strict_optional = true
warn_no_return = true
warn_redundant_casts = true
warn_unreachable = true
warn_unused_configs = true
warn_unused_ignores = false
exclude = "^build/|^docs/"

[tool.poe.env]
PYDEVD_DISABLE_FILE_VALIDATION = "1"

[tool.poe.tasks]
# Uses PYTEST_MARKERS env var for default markers
# For custom markers, one can either adjust the env var or just use -m option in the command line,
# as the second -m option will override the first one.
test = "pytest test -vv -m \"${PYTEST_MARKERS:-not java and not rust and not erlang}\""
_black_check = "black --check src scripts test"
_ruff_check = "ruff check src scripts test"
_black_format = "black src scripts test"
_ruff_format = "ruff check --fix src scripts test"
lint = ["_black_check", "_ruff_check"]
format = ["_ruff_format", "_black_format"]
_mypy = "mypy src/serena"
type-check = ["_mypy"]

[tool.ruff]
target-version = "py311"
line-length = 140
exclude = ["src/solidlsp/language_servers/**/static", "src/multilspy"]

[tool.ruff.format]
quote-style = "double"
indent-style = "space"
line-ending = "auto"
skip-magic-trailing-comma = false
docstring-code-format = true

[tool.ruff.lint]
select = [
  "ASYNC",
  "B",
  "C4",
  "C90",
  "COM",
  "D",
  "DTZ",
  "E",
  "F",
  "FLY",
  "G",
  "I",
  "ISC",
  "PIE",
  "PLC",
  "PLE",
  "PLW",
  "RET",
  "RUF",
  "RSE",
  "SIM",
  "TID",
  "UP",
  "W",
  "YTT",
]
ignore = [
  "PLC0415",
  "RUF002",
  "RUF005",
  "SIM118",
  "SIM108",
  "E501",
  "E741",
  "B008",
  "B011",
  "B028",
  "D100",
  "D101",
  "D102",
  "D103",
  "D104",
  "D105",
  "D107",
  "D200",
  "D203",
  "D213",
  "D401",
  "D402",
  "DTZ005",
  "E402",
  "E501",
  "E701",
  "E731",
  "C408",
  "E203",
  "G004",
  "RET505",
  "D106",
  "D205",
  "D212",
  "PLW2901",
  "B027",
  "D404",
  "D407",
  "D408",
  "D409",
  "D400",
  "D415",
  "COM812",
  "RET503",
  "RET504",
  "UP038",
  "F403",
  "F405",
  "C401",
  "C901",
  "ASYNC230",
  "ISC003",
  "B024",
  "B007",
  "SIM102",
  "W291",
  "W293",
  "B009",
  "SIM103",   # forbids multiple returns
  "SIM110",   # requires use of any(...) instead of for-loop
  "G001",     # forbids str.format in log statements
  "E722",     # forbids unspecific except clause
  "SIM105",   # forbids empty/general except clause
  "SIM113",   # wants to enforce use of enumerate
  "E712",     # forbids equality comparison with True/False
  "UP007",    # forbids some uses of Union
  "TID252",   # forbids relative imports
  "B904",     # forces use of raise from other_exception
  "RUF012",   # forbids mutable attributes as ClassVar
  "SIM117",   # forbids nested with statements
  "C400",     # wants to unnecessarily force use of list comprehension
  "UP037",    # can incorrectly (!) convert quoted type to unquoted type, causing an error
  "UP045",    # imposes T | None instead of Optional[T]
]
unfixable = ["F841", "F601", "F602", "B018"]
extend-fixable = ["F401", "B905", "W291"]

[tool.ruff.lint.mccabe]
max-complexity = 20

[tool.ruff.lint.per-file-ignores]
"tests/**" = ["D103"]
"scripts/**" = ["D103"]

[tool.pytest.ini_options]
addopts = "--snapshot-patch-pycharm-diff"
markers = [
  "clojure: language server running for Clojure",
  "python: language server running for Python",
  "go: language server running for Go",
  "java: language server running for Java",
  "kotlin: language server running for kotlin",
  "rust: language server running for Rust",
  "typescript: language server running for TypeScript",
  "php: language server running for PHP",
  "csharp: language server running for C#",
  "elixir: language server running for Elixir",
  "terraform: language server running for Terraform",
  "swift: language server running for Swift",
  "bash: language server running for Bash",
<<<<<<< HEAD
  "haskell: language server running for Haskell",
=======
  "r: language server running for R",
>>>>>>> df9a4e30
  "snapshot: snapshot tests for symbolic editing operations",
  "ruby: language server running for Ruby (uses ruby-lsp)",
  "zig: language server running for Zig",
  "lua: language server running for Lua",
  "nix: language server running for Nix",
  "dart: language server running for Dart",
  "erlang: language server running for Erlang",
  "al: language server running for AL (Microsoft Dynamics 365 Business Central)",
]

[tool.codespell]
# Ref: https://github.com/codespell-project/codespell#using-a-config-file
skip = '.git*,*.svg,*.lock,*.min.*'
check-hidden = true
# ignore-regex = ''
# ignore-words-list = ''<|MERGE_RESOLUTION|>--- conflicted
+++ resolved
@@ -264,11 +264,7 @@
   "terraform: language server running for Terraform",
   "swift: language server running for Swift",
   "bash: language server running for Bash",
-<<<<<<< HEAD
-  "haskell: language server running for Haskell",
-=======
   "r: language server running for R",
->>>>>>> df9a4e30
   "snapshot: snapshot tests for symbolic editing operations",
   "ruby: language server running for Ruby (uses ruby-lsp)",
   "zig: language server running for Zig",
@@ -277,6 +273,7 @@
   "dart: language server running for Dart",
   "erlang: language server running for Erlang",
   "al: language server running for AL (Microsoft Dynamics 365 Business Central)",
+  "haskell: language server running for Haskell",
 ]
 
 [tool.codespell]
