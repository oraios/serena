[build-system]
build-backend = "hatchling.build"
requires = ["hatchling"]

[project]
name = "serena-agent"
version = "0.1.4"
description = ""
authors = [{ name = "Oraios AI", email = "info@oraios-ai.de" }]
readme = "README.md"
requires-python = ">=3.11, <3.12"
classifiers = [
  "License :: OSI Approved :: MIT License",
  "Programming Language :: Python :: 3.11",
]
dependencies = [
  "requests>=2.32.3,<3",
  "pyright>=1.1.396,<2",
  "overrides>=7.7.0,<8",
  "python-dotenv>=1.0.0, <2",
  "mcp==1.12.3",
  "flask>=3.0.0",
  "sensai-utils>=1.5.0",
  "pydantic>=2.10.6",
  "types-pyyaml>=6.0.12.20241230",
  "pyyaml>=6.0.2",
  "ruamel.yaml>=0.18.0",
  "jinja2>=3.1.6",
  "dotenv>=0.9.9",
  "pathspec>=0.12.1",
  "psutil>=7.0.0",
  "docstring_parser>=0.16",
  "joblib>=1.5.1",
  "tqdm>=4.67.1",
  "tiktoken>=0.9.0",
  "anthropic>=0.54.0",
]

[[tool.uv.index]]
name = "testpypi"
url = "https://test.pypi.org/simple/"
publish-url = "https://test.pypi.org/legacy/"
explicit = true

[project.scripts]
serena = "serena.cli:top_level"
serena-mcp-server = "serena.cli:start_mcp_server"
index-project = "serena.cli:index_project"        # deprecated

[project.license]
text = "MIT"

[project.optional-dependencies]
dev = [
  "black[jupyter]>=23.7.0",
  "jinja2",
  # In version 1.0.4 we get a NoneType error related to some config conversion (yml_analytics is None and should be a list)
  "mypy>=1.16.1",
  "poethepoet>=0.20.0",
  "pytest>=8.0.2",
  "pytest-xdist>=3.5.0",
  "ruff>=0.0.285",
  "toml-sort>=0.24.2",
  "types-pyyaml>=6.0.12.20241230",
  "syrupy>=4.9.1",
]
agno = ["agno>=1.2.6", "sqlalchemy>=2.0.40"]
google = ["google-genai>=1.8.0"]

[project.urls]
Homepage = "https://github.com/oraios/serena"

[tool.hatch.build.targets.wheel]
packages = ["src/serena", "src/interprompt", "src/solidlsp"]

[tool.black]
line-length = 140
target-version = ["py311"]
exclude = '''
/(
    src/solidlsp/language_servers/.*/static|src/multilspy
)/
'''

[tool.doc8]
max-line-length = 1000

[tool.mypy]
allow_redefinition = true
check_untyped_defs = true
disallow_incomplete_defs = true
disallow_untyped_defs = true
ignore_missing_imports = true
no_implicit_optional = true
pretty = true
show_error_codes = true
show_error_context = true
show_traceback = true
strict_equality = true
strict_optional = true
warn_no_return = true
warn_redundant_casts = true
warn_unreachable = true
warn_unused_configs = true
warn_unused_ignores = false
exclude = "^build/|^docs/"

[tool.poe.env]
PYDEVD_DISABLE_FILE_VALIDATION = "1"

[tool.poe.tasks]
# Uses PYTEST_MARKERS env var for default markers
# For custom markers, one can either adjust the env var or just use -m option in the command line,
# as the second -m option will override the first one.
test = "pytest test -vv -m \"${PYTEST_MARKERS:-not java and not rust}\""
_black_check = "black --check src scripts test"
_ruff_check = "ruff check src scripts test"
_black_format = "black src scripts test"
_ruff_format = "ruff check --fix src scripts test"
lint = ["_black_check", "_ruff_check"]
format = ["_ruff_format", "_black_format"]
_mypy = "mypy src/serena"
type-check = ["_mypy"]

[tool.ruff]
target-version = "py311"
line-length = 140
exclude = ["src/solidlsp/language_servers/**/static", "src/multilspy"]

[tool.ruff.format]
quote-style = "double"
indent-style = "space"
line-ending = "auto"
skip-magic-trailing-comma = false
docstring-code-format = true

[tool.ruff.lint]
select = [
  "ASYNC",
  "B",
  "C4",
  "C90",
  "COM",
  "D",
  "DTZ",
  "E",
  "F",
  "FLY",
  "G",
  "I",
  "ISC",
  "PIE",
  "PLC",
  "PLE",
  "PLW",
  "RET",
  "RUF",
  "RSE",
  "SIM",
  "TID",
  "UP",
  "W",
  "YTT",
]
ignore = [
  "PLC0415",
  "RUF002",
  "RUF005",
  "SIM118",
  "SIM108",
  "E501",
  "E741",
  "B008",
  "B011",
  "B028",
  "D100",
  "D101",
  "D102",
  "D103",
  "D104",
  "D105",
  "D107",
  "D200",
  "D203",
  "D213",
  "D401",
  "D402",
  "DTZ005",
  "E402",
  "E501",
  "E701",
  "E731",
  "C408",
  "E203",
  "G004",
  "RET505",
  "D106",
  "D205",
  "D212",
  "PLW2901",
  "B027",
  "D404",
  "D407",
  "D408",
  "D409",
  "D400",
  "D415",
  "COM812",
  "RET503",
  "RET504",
  "UP038",
  "F403",
  "F405",
  "C401",
  "C901",
  "ASYNC230",
  "ISC003",
  "B024",
  "B007",
  "SIM102",
  "W291",
  "W293",
  "B009",
  "SIM103",   # forbids multiple returns
  "SIM110",   # requires use of any(...) instead of for-loop
  "G001",     # forbids str.format in log statements
  "E722",     # forbids unspecific except clause
  "SIM105",   # forbids empty/general except clause
  "SIM113",   # wants to enforce use of enumerate
  "E712",     # forbids equality comparison with True/False
  "UP007",    # forbids some uses of Union
  "TID252",   # forbids relative imports
  "B904",     # forces use of raise from other_exception
  "RUF012",   # forbids mutable attributes as ClassVar
  "SIM117",   # forbids nested with statements
  "C400",     # wants to unnecessarily force use of list comprehension
  "UP037",    # can incorrectly (!) convert quoted type to unquoted type, causing an error
  "UP045",    # imposes T | None instead of Optional[T]
]
unfixable = ["F841", "F601", "F602", "B018"]
extend-fixable = ["F401", "B905", "W291"]

[tool.ruff.lint.mccabe]
max-complexity = 20

[tool.ruff.lint.per-file-ignores]
"tests/**" = ["D103"]
"scripts/**" = ["D103"]

[tool.pytest.ini_options]
addopts = "--snapshot-patch-pycharm-diff"
markers = [
  "clojure: language server running for Clojure",
  "python: language server running for Python",
  "go: language server running for Go",
  "java: language server running for Java",
  "rust: language server running for Rust",
  "typescript: language server running for TypeScript",
  "php: language server running for PHP",
  "csharp: language server running for C#",
  "elixir: language server running for Elixir",
  "terraform: language server running for Terraform",
  "swift: language server running for Swift",
  "bash: language server running for Bash",
  "snapshot: snapshot tests for symbolic editing operations",
  "ruby: language server running for Ruby",
<<<<<<< HEAD
  "erlang: language server running for Erlang",
=======
  "zig: language server running for Zig",
  "lua: language server running for Lua",
  "nix: language server running for Nix",
  "dart: language server running for Dart",
>>>>>>> 80589726
]

[tool.codespell]
# Ref: https://github.com/codespell-project/codespell#using-a-config-file
skip = '.git*,*.svg,*.lock,*.min.*'
check-hidden = true
# ignore-regex = ''
# ignore-words-list = ''<|MERGE_RESOLUTION|>--- conflicted
+++ resolved
@@ -264,14 +264,11 @@
   "bash: language server running for Bash",
   "snapshot: snapshot tests for symbolic editing operations",
   "ruby: language server running for Ruby",
-<<<<<<< HEAD
-  "erlang: language server running for Erlang",
-=======
   "zig: language server running for Zig",
   "lua: language server running for Lua",
   "nix: language server running for Nix",
   "dart: language server running for Dart",
->>>>>>> 80589726
+  "erlang: language server running for Erlang",
 ]
 
 [tool.codespell]
