name: Tests on CI

on:
  pull_request:
  push:
    branches:
      - main

concurrency:
  group: ci-${{ github.workflow }}-${{ github.ref }}
  cancel-in-progress: true

jobs:
  cpu:
    name: Tests on ${{ matrix.os }}
    runs-on: ${{ matrix.os }}
    strategy:
      fail-fast: false
      matrix:
        os: [ubuntu-latest, windows-latest, macos-latest]
        python-version: ["3.11"]
    steps:
      - uses: actions/checkout@v3
      - name: Set up Python ${{ matrix.python-version }}
        uses: actions/setup-python@v4
        with:
          python-version: "${{ matrix.python-version }}"
      - uses: actions/setup-go@v5
        with:
          go-version: ">=1.17.0"
      - name: Ensure cached directory exist before calling cache-related actions
        shell: bash
        run: |
          mkdir -p $HOME/.serena/language_servers/static
          mkdir -p $HOME/.cache/go-build
          mkdir -p $HOME/go/bin
      # Add Go bin directory to PATH for this workflow
      # GITHUB_PATH is a special file that GitHub Actions uses to modify PATH
      # Writing to this file adds the directory to the PATH for subsequent steps
      - name: Cache Go binaries
        id: cache-go-binaries
        uses: actions/cache@v3
        with:
          path: |
            ~/go/bin
            ~/.cache/go-build
          key: go-binaries-${{ runner.os }}-gopls-latest
      - name: Install gopls
        if: steps.cache-go-binaries.outputs.cache-hit != 'true'
        shell: bash
        run: go install golang.org/x/tools/gopls@latest
      - name: Set up Elixir
        if: runner.os != 'Windows'
        uses: erlef/setup-beam@v1
        with:
          elixir-version: "1.18.4"
          otp-version: "26.1"
#      Erlang currently not tested in CI, random hangings on macos, always hangs on ubuntu
#      In local tests, erlang seems to work though
#      - name: Install Erlang Language Server
#        if: runner.os != 'Windows'
#        shell: bash
#        run: |
#          # Install rebar3 if not already available
#          which rebar3 || (curl -fsSL https://github.com/erlang/rebar3/releases/download/3.23.0/rebar3 -o /tmp/rebar3 && chmod +x /tmp/rebar3 && sudo mv /tmp/rebar3 /usr/local/bin/rebar3)
#          # Clone and build erlang_ls
#          git clone https://github.com/erlang-ls/erlang_ls.git /tmp/erlang_ls
#          cd /tmp/erlang_ls
#          make install PREFIX=/usr/local
#          # Ensure erlang_ls is in PATH
#          echo "$HOME/.local/bin" >> $GITHUB_PATH
      - name: Install clojure tools
        uses: DeLaGuardo/setup-clojure@13.4
        with:
          cli: latest
      - name: Setup Java (for JVM based languages)
        uses: actions/setup-java@v4
        with:
          distribution: 'temurin'
          java-version: '17'
      - name: Install Terraform
        uses: hashicorp/setup-terraform@v3
        with:
          terraform_version: "1.5.0"
          terraform_wrapper: false
      # - name: Install swift
      #   if: runner.os != 'Windows'
      #   uses: swift-actions/setup-swift@v2
      # Installation of swift with the action screws with installation of ruby on macOS for some reason
      # We can try again when version 3 of the action is released, where they will also use swiftly
      # Until then, we use custom code to install swift. Sourcekit-lsp is installed automatically with swift
      - name: Install Swift with swiftly (macOS)
        if: runner.os == 'macOS'
        run: |
          echo "=== Installing swiftly on macOS ==="
          curl -O https://download.swift.org/swiftly/darwin/swiftly.pkg && \
          installer -pkg swiftly.pkg -target CurrentUserHomeDirectory && \
          ~/.swiftly/bin/swiftly init --quiet-shell-followup && \
          . "${SWIFTLY_HOME_DIR:-$HOME/.swiftly}/env.sh" && \
          hash -r
          swiftly install --use 6.1.2
          swiftly use 6.1.2
          echo "~/.swiftly/bin" >> $GITHUB_PATH
          echo "Swiftly installed successfully"
      - name: Install Swift with swiftly (Ubuntu)
        if: runner.os == 'Linux'
        run: |
          echo "=== Installing swiftly on Ubuntu ==="
          curl -O https://download.swift.org/swiftly/linux/swiftly-$(uname -m).tar.gz && \
          tar zxf swiftly-$(uname -m).tar.gz && \
          ./swiftly init --quiet-shell-followup && \
          . "${SWIFTLY_HOME_DIR:-$HOME/.local/share/swiftly}/env.sh" && \
          hash -r
          swiftly install --use 6.1.2
          swiftly use 6.1.2
          sudo apt-get -y install libcurl4-openssl-dev
          echo "=== Adding Swift toolchain to PATH ==="
          echo "$HOME/.local/share/swiftly/bin" >> $GITHUB_PATH
          echo "Swiftly installed successfully!"
      - name: Install Ruby
        uses: ruby/setup-ruby@v1
        with:
          ruby-version: '3.4'
      - name: Install Ruby language server
        shell: bash
<<<<<<< HEAD
        run: gem install solargraph
      - name: Setup Haskell toolchain
        uses: haskell/ghcup-setup@v1
      - name: Install GHC and HLS
        run: |
          ghcup install ghc 9.12.2 --set
          ghcup install hls 2.11.0.0 --set
          # Refresh shell environment
          source ~/.ghcup/env || true
          echo "$HOME/.ghcup/bin" >> $GITHUB_PATH
          # Verify installation
          which ghc && ghc --version
          which haskell-language-server-wrapper || which haskell-language-server
          haskell-language-server-wrapper --version || haskell-language-server --version
        shell: bash
      - name: Pre-build Haskell test project for HLS
        run: |
          cd test/resources/repos/haskell/test_repo
          # Ensure cabal can find dependencies and build the project
          cabal update
          cabal configure
          cabal build --dependencies-only
          cabal build
          echo "Haskell test project built successfully"
        shell: bash
=======
        run: gem install ruby-lsp
      - name: Install R
        uses: r-lib/actions/setup-r@v2
        with:
          r-version: '4.4.2'
          use-public-rspm: true
      - name: Install R language server
        shell: bash
        run: |
          Rscript -e "install.packages('languageserver', repos='https://cloud.r-project.org')"
      - name: Install Zig
        uses: goto-bus-stop/setup-zig@v2
        with:
          version: 0.14.1
      - name: Install ZLS (Zig Language Server)
        shell: bash
        run: |
          if [[ "${{ runner.os }}" == "Linux" ]]; then
            wget https://github.com/zigtools/zls/releases/download/0.14.0/zls-x86_64-linux.tar.xz
            tar -xf zls-x86_64-linux.tar.xz
            sudo mv zls /usr/local/bin/
            rm zls-x86_64-linux.tar.xz
          elif [[ "${{ runner.os }}" == "macOS" ]]; then
            wget https://github.com/zigtools/zls/releases/download/0.14.0/zls-x86_64-macos.tar.xz
            tar -xf zls-x86_64-macos.tar.xz
            sudo mv zls /usr/local/bin/
            rm zls-x86_64-macos.tar.xz
          elif [[ "${{ runner.os }}" == "Windows" ]]; then
            curl -L -o zls.zip https://github.com/zigtools/zls/releases/download/0.14.0/zls-x86_64-windows.zip
            unzip -o zls.zip
            mkdir -p "$HOME/bin"
            mv zls.exe "$HOME/bin/"
            echo "$HOME/bin" >> $GITHUB_PATH
            rm zls.zip
          fi
      - name: Install Lua Language Server
        shell: bash
        run: |
          LUA_LS_VERSION="3.15.0"
          LUA_LS_DIR="$HOME/.serena/language_servers/lua"
          mkdir -p "$LUA_LS_DIR"
          
          if [[ "${{ runner.os }}" == "Linux" ]]; then
            if [[ "$(uname -m)" == "x86_64" ]]; then
              wget https://github.com/LuaLS/lua-language-server/releases/download/${LUA_LS_VERSION}/lua-language-server-${LUA_LS_VERSION}-linux-x64.tar.gz
              tar -xzf lua-language-server-${LUA_LS_VERSION}-linux-x64.tar.gz -C "$LUA_LS_DIR"
            else
              wget https://github.com/LuaLS/lua-language-server/releases/download/${LUA_LS_VERSION}/lua-language-server-${LUA_LS_VERSION}-linux-arm64.tar.gz
              tar -xzf lua-language-server-${LUA_LS_VERSION}-linux-arm64.tar.gz -C "$LUA_LS_DIR"
            fi
            chmod +x "$LUA_LS_DIR/bin/lua-language-server"
            # Create wrapper script instead of symlink to ensure supporting files are found
            echo '#!/bin/bash' | sudo tee /usr/local/bin/lua-language-server > /dev/null
            echo 'cd "${HOME}/.serena/language_servers/lua/bin"' | sudo tee -a /usr/local/bin/lua-language-server > /dev/null
            echo 'exec ./lua-language-server "$@"' | sudo tee -a /usr/local/bin/lua-language-server > /dev/null
            sudo chmod +x /usr/local/bin/lua-language-server
            rm lua-language-server-*.tar.gz
          elif [[ "${{ runner.os }}" == "macOS" ]]; then
            if [[ "$(uname -m)" == "x86_64" ]]; then
              wget https://github.com/LuaLS/lua-language-server/releases/download/${LUA_LS_VERSION}/lua-language-server-${LUA_LS_VERSION}-darwin-x64.tar.gz
              tar -xzf lua-language-server-${LUA_LS_VERSION}-darwin-x64.tar.gz -C "$LUA_LS_DIR"
            else
              wget https://github.com/LuaLS/lua-language-server/releases/download/${LUA_LS_VERSION}/lua-language-server-${LUA_LS_VERSION}-darwin-arm64.tar.gz
              tar -xzf lua-language-server-${LUA_LS_VERSION}-darwin-arm64.tar.gz -C "$LUA_LS_DIR"
            fi
            chmod +x "$LUA_LS_DIR/bin/lua-language-server"
            # Create wrapper script instead of symlink to ensure supporting files are found
            echo '#!/bin/bash' | sudo tee /usr/local/bin/lua-language-server > /dev/null
            echo 'cd "${HOME}/.serena/language_servers/lua/bin"' | sudo tee -a /usr/local/bin/lua-language-server > /dev/null
            echo 'exec ./lua-language-server "$@"' | sudo tee -a /usr/local/bin/lua-language-server > /dev/null
            sudo chmod +x /usr/local/bin/lua-language-server
            rm lua-language-server-*.tar.gz
          elif [[ "${{ runner.os }}" == "Windows" ]]; then
            curl -L -o lua-ls.zip https://github.com/LuaLS/lua-language-server/releases/download/${LUA_LS_VERSION}/lua-language-server-${LUA_LS_VERSION}-win32-x64.zip
            unzip -o lua-ls.zip -d "$LUA_LS_DIR"
            # For Windows, we'll add the bin directory directly to PATH
            # The lua-language-server.exe can find its supporting files relative to its location
            echo "$LUA_LS_DIR/bin" >> $GITHUB_PATH
            rm lua-ls.zip
          fi
      - name: Install Nix
        if: runner.os != 'Windows'  # Nix doesn't support Windows natively
        uses: cachix/install-nix-action@v30
        with:
          nix_path: nixpkgs=channel:nixos-unstable
      - name: Install nixd (Nix Language Server)
        if: runner.os != 'Windows'  # Skip on Windows since Nix isn't available
        shell: bash
        run: |
          # Install nixd using nix
          nix profile install github:nix-community/nixd
          
          # Verify nixd is installed and working
          if ! command -v nixd &> /dev/null; then
            echo "nixd installation failed or not in PATH"
            exit 1
          fi
          
          echo "$HOME/.nix-profile/bin" >> $GITHUB_PATH
>>>>>>> df9a4e30
      - name: Install uv
        shell: bash
        run: curl -LsSf https://astral.sh/uv/install.sh | sh
      - name: Cache uv virtualenv
        id: cache-uv
        uses: actions/cache@v3
        with:
          path: .venv
          key: uv-venv-${{ runner.os }}-${{ matrix.python-version }}-${{ hashFiles('uv.lock') }}
      - name: Cache language servers
        id: cache-language-servers
        uses: actions/cache@v3
        with:
          path: ~/.serena/language_servers/static
          key: language-servers-${{ runner.os }}-v1
          restore-keys: |
            language-servers-${{ runner.os }}-
      - name: Create virtual environment
        shell: bash
        run: |
          if [ ! -d ".venv" ]; then
            uv venv
          fi
      - name: Install dependencies
        shell: bash
        run: uv pip install -e ".[dev]"
      - name: Check formatting
        shell: bash
        run: uv run poe lint
      - name: Test with pytest
        shell: bash
        run: uv run poe test<|MERGE_RESOLUTION|>--- conflicted
+++ resolved
@@ -123,33 +123,6 @@
           ruby-version: '3.4'
       - name: Install Ruby language server
         shell: bash
-<<<<<<< HEAD
-        run: gem install solargraph
-      - name: Setup Haskell toolchain
-        uses: haskell/ghcup-setup@v1
-      - name: Install GHC and HLS
-        run: |
-          ghcup install ghc 9.12.2 --set
-          ghcup install hls 2.11.0.0 --set
-          # Refresh shell environment
-          source ~/.ghcup/env || true
-          echo "$HOME/.ghcup/bin" >> $GITHUB_PATH
-          # Verify installation
-          which ghc && ghc --version
-          which haskell-language-server-wrapper || which haskell-language-server
-          haskell-language-server-wrapper --version || haskell-language-server --version
-        shell: bash
-      - name: Pre-build Haskell test project for HLS
-        run: |
-          cd test/resources/repos/haskell/test_repo
-          # Ensure cabal can find dependencies and build the project
-          cabal update
-          cabal configure
-          cabal build --dependencies-only
-          cabal build
-          echo "Haskell test project built successfully"
-        shell: bash
-=======
         run: gem install ruby-lsp
       - name: Install R
         uses: r-lib/actions/setup-r@v2
@@ -249,7 +222,30 @@
           fi
           
           echo "$HOME/.nix-profile/bin" >> $GITHUB_PATH
->>>>>>> df9a4e30
+      - name: Setup Haskell toolchain
+        uses: haskell/ghcup-setup@v1
+      - name: Install GHC and HLS
+        run: |
+          ghcup install ghc 9.12.2 --set
+          ghcup install hls 2.11.0.0 --set
+          # Refresh shell environment
+          source ~/.ghcup/env || true
+          echo "$HOME/.ghcup/bin" >> $GITHUB_PATH
+          # Verify installation
+          which ghc && ghc --version
+          which haskell-language-server-wrapper || which haskell-language-server
+          haskell-language-server-wrapper --version || haskell-language-server --version
+        shell: bash
+      - name: Pre-build Haskell test project for HLS
+        run: |
+          cd test/resources/repos/haskell/test_repo
+          # Ensure cabal can find dependencies and build the project
+          cabal update
+          cabal configure
+          cabal build --dependencies-only
+          cabal build
+          echo "Haskell test project built successfully"
+        shell: bash
       - name: Install uv
         shell: bash
         run: curl -LsSf https://astral.sh/uv/install.sh | sh
