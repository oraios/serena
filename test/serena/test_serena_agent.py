--- conflicted
+++ resolved
@@ -32,11 +32,7 @@
     """Create an in-memory configuration for tests with test repositories pre-registered."""
     # Create test projects for all supported languages
     test_projects = []
-<<<<<<< HEAD
-    for language in [Language.PYTHON, Language.GO, Language.JAVA, Language.RUST, Language.TYPESCRIPT, Language.PHP, Language.CSHARP]:
-=======
-    for language in [Language.PYTHON, Language.GO, Language.JAVA, Language.RUST, Language.TYPESCRIPT, Language.PHP, Language.CLOJURE]:
->>>>>>> 808cc862
+    for language in [Language.PYTHON, Language.GO, Language.JAVA, Language.RUST, Language.TYPESCRIPT, Language.PHP, Language.CSHARP, Language.CLOJURE]:
         repo_path = get_repo_path(language)
         if repo_path.exists():
             project_name = f"test_repo_{language}"
@@ -99,9 +95,6 @@
             pytest.param(Language.RUST, "add", "Function", "lib.rs", marks=pytest.mark.rust),
             pytest.param(Language.TYPESCRIPT, "DemoClass", "Class", "index.ts", marks=pytest.mark.typescript),
             pytest.param(Language.PHP, "helperFunction", "Function", "helper.php", marks=pytest.mark.php),
-<<<<<<< HEAD
-            pytest.param(Language.CSHARP, "Calculator", "Class", "Program.cs", marks=pytest.mark.csharp),
-=======
             pytest.param(
                 Language.CLOJURE,
                 "greet",
@@ -109,7 +102,7 @@
                 clj.CORE_PATH,
                 marks=[pytest.mark.clojure, pytest.mark.skipif(clj.CLI_FAIL, reason=f"Clojure CLI not available: {clj.CLI_FAIL}")],
             ),
->>>>>>> 808cc862
+            pytest.param(Language.CSHARP, "Calculator", "Class", "Program.cs", marks=pytest.mark.csharp),
         ],
         indirect=["serena_agent"],
     )
@@ -148,9 +141,6 @@
             pytest.param(Language.RUST, "add", os.path.join("src", "lib.rs"), os.path.join("src", "main.rs"), marks=pytest.mark.rust),
             pytest.param(Language.TYPESCRIPT, "helperFunction", "index.ts", "use_helper.ts", marks=pytest.mark.typescript),
             pytest.param(Language.PHP, "helperFunction", "helper.php", "index.php", marks=pytest.mark.php),
-<<<<<<< HEAD
-            pytest.param(Language.CSHARP, "Calculator", "Program.cs", "Program.cs", marks=pytest.mark.csharp),
-=======
             pytest.param(
                 Language.CLOJURE,
                 "multiply",
@@ -158,7 +148,7 @@
                 clj.UTILS_PATH,
                 marks=[pytest.mark.clojure, pytest.mark.skipif(clj.CLI_FAIL, reason=f"Clojure CLI not available: {clj.CLI_FAIL}")],
             ),
->>>>>>> 808cc862
+            pytest.param(Language.CSHARP, "Calculator", "Program.cs", "Program.cs", marks=pytest.mark.csharp),
         ],
         indirect=["serena_agent"],
     )
