# CLAUDE.md

This file provides guidance to Claude Code (claude.ai/code) when working with code in this repository.

## Development Commands

**Essential Commands (use these exact commands):**
- `uv run poe format` - Format code (BLACK + RUFF) - ONLY allowed formatting command
- `uv run poe type-check` - Run mypy type checking - ONLY allowed type checking command  
- `uv run poe test` - Run tests with default markers (excludes java/rust by default)
- `uv run poe test -m "python or go"` - Run specific language tests
- `uv run poe test -m vue` - Run Vue tests
- `uv run poe lint` - Check code style without fixing

**Test Markers:**
Available pytest markers for selective testing:
- `python`, `go`, `java`, `rust`, `typescript`, `vue`, `php`, `perl`, `csharp`, `elixir`, `terraform`, `clojure`, `swift`, `bash`, `ruby`, `ruby_solargraph`
- `snapshot` - for symbolic editing operation tests

**Project Management:**
- `uv run serena-mcp-server` - Start MCP server from project root
- `uv run index-project` - Index project for faster tool performance

**Always run format, type-check, and test before completing any task.**

## Architecture Overview

Serena is a dual-layer coding agent toolkit:

### Core Components

**1. SerenaAgent (`src/serena/agent.py`)**
- Central orchestrator managing projects, tools, and user interactions
- Coordinates language servers, memory persistence, and MCP server interface
- Manages tool registry and context/mode configurations

**2. SolidLanguageServer (`src/solidlsp/ls.py`)**  
- Unified wrapper around Language Server Protocol (LSP) implementations
- Provides language-agnostic interface for symbol operations
- Handles caching, error recovery, and multiple language server lifecycle

**3. Tool System (`src/serena/tools/`)**
- **file_tools.py** - File system operations, search, regex replacements
- **symbol_tools.py** - Language-aware symbol finding, navigation, editing
- **memory_tools.py** - Project knowledge persistence and retrieval
- **config_tools.py** - Project activation, mode switching
- **workflow_tools.py** - Onboarding and meta-operations

**4. Configuration System (`src/serena/config/`)**
- **Contexts** - Define tool sets for different environments (desktop-app, agent, ide-assistant)
- **Modes** - Operational patterns (planning, editing, interactive, one-shot)
- **Projects** - Per-project settings and language server configs

### Language Support Architecture

Each supported language has:
1. **Language Server Implementation** in `src/solidlsp/language_servers/`
2. **Runtime Dependencies** - Automatic language server downloads when needed
3. **Test Repository** in `test/resources/repos/<language>/`
4. **Test Suite** in `test/solidlsp/<language>/`

### Memory & Knowledge System

- **Markdown-based storage** in `.serena/memories/` directories
- **Project-specific knowledge** persistence across sessions
- **Contextual retrieval** based on relevance
- **Onboarding support** for new projects

## Development Patterns

### Adding New Languages
1. Create language server class in `src/solidlsp/language_servers/`
2. Add to Language enum in `src/solidlsp/ls_config.py` 
3. Update factory method in `src/solidlsp/ls.py`
4. Create test repository in `test/resources/repos/<language>/`
5. Write test suite in `test/solidlsp/<language>/`
6. Add pytest marker to `pyproject.toml`

### Adding New Tools
1. Inherit from `Tool` base class in `src/serena/tools/tools_base.py`
2. Implement required methods and parameter validation
3. Register in appropriate tool registry
4. Add to context/mode configurations

### Testing Strategy
- Language-specific tests use pytest markers
- Symbolic editing operations have snapshot tests
- Integration tests in `test_serena_agent.py`
- Test repositories provide realistic symbol structures

## Configuration Hierarchy

Configuration is loaded from (in order of precedence):
1. Command-line arguments to `serena-mcp-server`
2. Project-specific `.serena/project.yml`
3. User config `~/.serena/serena_config.yml`
4. Active modes and contexts

## Key Implementation Notes

- **Symbol-based editing** - Uses LSP for precise code manipulation
- **Caching strategy** - Reduces language server overhead
- **Error recovery** - Automatic language server restart on crashes
<<<<<<< HEAD
- **Multi-language support** - 17+ languages with LSP integration
=======
- **Multi-language support** - 19 languages with LSP integration (including Vue)
>>>>>>> 3640ba4d
- **MCP protocol** - Exposes tools to AI agents via Model Context Protocol
- **Async operation** - Non-blocking language server interactions

## Working with the Codebase

- Project uses Python 3.11 with `uv` for dependency management
- Strict typing with mypy, formatted with black + ruff
- Language servers run as separate processes with LSP communication
- Memory system enables persistent project knowledge
- Context/mode system allows workflow customization<|MERGE_RESOLUTION|>--- conflicted
+++ resolved
@@ -101,11 +101,7 @@
 - **Symbol-based editing** - Uses LSP for precise code manipulation
 - **Caching strategy** - Reduces language server overhead
 - **Error recovery** - Automatic language server restart on crashes
-<<<<<<< HEAD
-- **Multi-language support** - 17+ languages with LSP integration
-=======
 - **Multi-language support** - 19 languages with LSP integration (including Vue)
->>>>>>> 3640ba4d
 - **MCP protocol** - Exposes tools to AI agents via Model Context Protocol
 - **Async operation** - Non-blocking language server interactions
 
