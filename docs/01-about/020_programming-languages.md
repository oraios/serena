--- conflicted
+++ resolved
@@ -58,11 +58,9 @@
   (requires some [manual setup](../03-special-guides/scala_setup_guide_for_serena); uses Metals LSP)
 * **Swift**
 * **TypeScript**
-<<<<<<< HEAD
-* **Vue** (3.x with TypeScript; requires Node.js v18+ and npm; supports .vue Single File Components with monorepo detection)
-=======
+* **Vue**    
+  (3.x with TypeScript; requires Node.js v18+ and npm; supports .vue Single File Components with monorepo detection)
 * **YAML**
->>>>>>> 7d24148d
 * **Zig**  
   (requires installation of ZLS - Zig Language Server)
 
