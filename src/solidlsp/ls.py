--- conflicted
+++ resolved
@@ -227,13 +227,8 @@
             ls = TerraformLS(config, logger, repository_root_path, solidlsp_settings=solidlsp_settings)
 
         else:
-<<<<<<< HEAD
             logger.log(f"Language {config.code_language} is not supported", logging.ERROR)  # type: ignore
-            raise LanguageServerException(f"Language {config.code_language} is not supported")
-=======
-            logger.log(f"Language {config.code_language} is not supported", logging.ERROR)
             raise SolidLSPException(f"Language {config.code_language} is not supported")
->>>>>>> 66b17cd9
 
         ls.set_request_timeout(timeout)
         return ls
