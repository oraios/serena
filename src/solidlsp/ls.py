import dataclasses
import hashlib
import json
import logging
import os
import pathlib
import shutil
import subprocess
import threading
from abc import ABC, abstractmethod
from collections import defaultdict
from collections.abc import Hashable, Iterator
from contextlib import contextmanager
from copy import copy
from pathlib import Path, PurePath
from time import sleep
from typing import Self, Union, cast

import pathspec
from sensai.util.pickle import getstate, load_pickle

from serena.text_utils import MatchedConsecutiveLines
from serena.util.file_system import match_path
from solidlsp import ls_types
from solidlsp.ls_config import Language, LanguageServerConfig
from solidlsp.ls_exceptions import SolidLSPException
from solidlsp.ls_handler import SolidLanguageServerHandler
from solidlsp.ls_types import UnifiedSymbolInformation
from solidlsp.ls_utils import FileUtils, PathUtils, TextUtils
from solidlsp.lsp_protocol_handler import lsp_types
from solidlsp.lsp_protocol_handler import lsp_types as LSPTypes
from solidlsp.lsp_protocol_handler.lsp_constants import LSPConstants
from solidlsp.lsp_protocol_handler.lsp_types import (
    Definition,
    DefinitionParams,
    DocumentSymbol,
    LocationLink,
    RenameParams,
    SymbolInformation,
)
from solidlsp.lsp_protocol_handler.server import (
    LSPError,
    ProcessLaunchInfo,
    StringDict,
)
from solidlsp.settings import SolidLSPSettings
from solidlsp.util.cache import load_cache, save_cache

GenericDocumentSymbol = Union[LSPTypes.DocumentSymbol, LSPTypes.SymbolInformation, ls_types.UnifiedSymbolInformation]
log = logging.getLogger(__name__)


@dataclasses.dataclass(kw_only=True)
class ReferenceInSymbol:
    """A symbol retrieved when requesting reference to a symbol, together with the location of the reference"""

    symbol: ls_types.UnifiedSymbolInformation
    line: int
    character: int


@dataclasses.dataclass
class LSPFileBuffer:
    """
    This class is used to store the contents of an open LSP file in memory.
    """

    # uri of the file
    uri: str

    # The contents of the file
    contents: str

    # The version of the file
    version: int

    # The language id of the file
    language_id: str

    # reference count of the file
    ref_count: int

    content_hash: str = ""

    def __post_init__(self) -> None:
        self.content_hash = hashlib.md5(self.contents.encode("utf-8")).hexdigest()

    def split_lines(self) -> list[str]:
        """Splits the contents of the file into lines."""
        return self.contents.split("\n")


class DocumentSymbols:
    # IMPORTANT: Instances of this class are persisted in the high-level document symbol cache

    def __init__(self, root_symbols: list[ls_types.UnifiedSymbolInformation]):
        self.root_symbols = root_symbols
        self._all_symbols: list[ls_types.UnifiedSymbolInformation] | None = None

    def __getstate__(self) -> dict:
        return getstate(DocumentSymbols, self, transient_properties=["_all_symbols"])

    def iter_symbols(self) -> Iterator[ls_types.UnifiedSymbolInformation]:
        """
        Iterate over all symbols in the document symbol tree.
        Yields symbols in a depth-first manner.
        """
        if self._all_symbols is not None:
            yield from self._all_symbols
            return

        def traverse(s: ls_types.UnifiedSymbolInformation) -> Iterator[ls_types.UnifiedSymbolInformation]:
            yield s
            for child in s.get("children", []):
                yield from traverse(child)

        for root_symbol in self.root_symbols:
            yield from traverse(root_symbol)

    def get_all_symbols_and_roots(self) -> tuple[list[ls_types.UnifiedSymbolInformation], list[ls_types.UnifiedSymbolInformation]]:
        """
        This function returns all symbols in the document as a flat list and the root symbols.
        It exists to facilitate migration from previous versions, where this was the return interface of
        the LS method that obtained document symbols.

        :return: A tuple containing a list of all symbols in the document and a list of root symbols.
        """
        if self._all_symbols is None:
            self._all_symbols = list(self.iter_symbols())
        return self._all_symbols, self.root_symbols


class SolidLanguageServer(ABC):
    """
    The LanguageServer class provides a language agnostic interface to the Language Server Protocol.
    It is used to communicate with Language Servers of different programming languages.
    """

    CACHE_FOLDER_NAME = "cache"
    RAW_DOCUMENT_SYMBOLS_CACHE_VERSION = 1
    """
    global version identifier for raw symbol caches; an LS-specific version is defined separately and combined with this.
    This should be incremented whenever there is a change in the way raw document symbols are stored.
    If the result of a language server changes in a way that affects the raw document symbols,
    the LS-specific version should be incremented instead.
    """
    RAW_DOCUMENT_SYMBOL_CACHE_FILENAME = "raw_document_symbols.pkl"
    RAW_DOCUMENT_SYMBOL_CACHE_FILENAME_LEGACY_FALLBACK = "document_symbols_cache_v23-06-25.pkl"
    DOCUMENT_SYMBOL_CACHE_VERSION = 3
    DOCUMENT_SYMBOL_CACHE_FILENAME = "document_symbols.pkl"

    # To be overridden and extended by subclasses
    def is_ignored_dirname(self, dirname: str) -> bool:
        """
        A language-specific condition for directories that should always be ignored. For example, venv
        in Python and node_modules in JS/TS should be ignored always.
        """
        return dirname.startswith(".")

    @staticmethod
    def _determine_log_level(line: str) -> int:
        """
        Classify a stderr line from the language server to determine appropriate logging level.

        Language servers may emit informational messages to stderr that contain words like "error"
        but are not actual errors. Subclasses can override this method to filter out known
        false-positive patterns specific to their language server.

        :param line: The stderr line to classify
        :return: A logging level (logging.DEBUG, logging.INFO, logging.WARNING, or logging.ERROR)
        """
        line_lower = line.lower()

        # Default classification: treat lines with "error" or "exception" as ERROR level
        if "error" in line_lower or "exception" in line_lower or line.startswith("E["):
            return logging.ERROR
        else:
            return logging.INFO

    @classmethod
    def get_language_enum_instance(cls) -> Language:
        return Language.from_ls_class(cls)

    @classmethod
    def ls_resources_dir(cls, solidlsp_settings: SolidLSPSettings, mkdir: bool = True) -> str:
        """
        Returns the directory where the language server resources are downloaded.
        This is used to store language server binaries, configuration files, etc.
        """
        result = os.path.join(solidlsp_settings.ls_resources_dir, cls.__name__)

        # Migration of previously downloaded LS resources that were downloaded to a subdir of solidlsp instead of to the user's home
        pre_migration_ls_resources_dir = os.path.join(os.path.dirname(__file__), "language_servers", "static", cls.__name__)
        if os.path.exists(pre_migration_ls_resources_dir):
            if os.path.exists(result):
                # if the directory already exists, we just remove the old resources
                shutil.rmtree(result, ignore_errors=True)
            else:
                # move old resources to the new location
                shutil.move(pre_migration_ls_resources_dir, result)
        if mkdir:
            os.makedirs(result, exist_ok=True)
        return result

    @classmethod
    def create(
        cls,
        config: LanguageServerConfig,
        repository_root_path: str,
        timeout: float | None = None,
        solidlsp_settings: SolidLSPSettings | None = None,
    ) -> "SolidLanguageServer":
        """
        Creates a language specific LanguageServer instance based on the given configuration, and appropriate settings for the programming language.

        If language is Java, then ensure that jdk-17.0.6 or higher is installed, `java` is in PATH, and JAVA_HOME is set to the installation directory.
        If language is JS/TS, then ensure that node (v18.16.0 or higher) is installed and in PATH.

        :param repository_root_path: The root path of the repository.
        :param config: language server configuration.
        :param logger: The logger to use.
        :param timeout: the timeout for requests to the language server. If None, no timeout will be used.
        :param solidlsp_settings: additional settings
        :return LanguageServer: A language specific LanguageServer instance.
        """
        ls: SolidLanguageServer
        if solidlsp_settings is None:
            solidlsp_settings = SolidLSPSettings()

<<<<<<< HEAD
        if config.code_language == Language.PYTHON:
            from solidlsp.language_servers.pyright_server import (
                PyrightServer,
            )

            ls = PyrightServer(config, logger, repository_root_path, solidlsp_settings=solidlsp_settings)
        elif config.code_language == Language.PYTHON_JEDI:
            from solidlsp.language_servers.jedi_server import JediServer

            ls = JediServer(config, logger, repository_root_path, solidlsp_settings=solidlsp_settings)
        elif config.code_language == Language.JAVA:
            from solidlsp.language_servers.eclipse_jdtls import (
                EclipseJDTLS,
            )

            ls = EclipseJDTLS(config, logger, repository_root_path, solidlsp_settings=solidlsp_settings)

        elif config.code_language == Language.KOTLIN:
            from solidlsp.language_servers.kotlin_language_server import (
                KotlinLanguageServer,
            )

            ls = KotlinLanguageServer(config, logger, repository_root_path, solidlsp_settings=solidlsp_settings)

        elif config.code_language == Language.RUST:
            from solidlsp.language_servers.rust_analyzer import (
                RustAnalyzer,
            )

            ls = RustAnalyzer(config, logger, repository_root_path, solidlsp_settings=solidlsp_settings)

        elif config.code_language == Language.CSHARP:
            from solidlsp.language_servers.csharp_language_server import CSharpLanguageServer

            ls = CSharpLanguageServer(config, logger, repository_root_path, solidlsp_settings=solidlsp_settings)
        elif config.code_language == Language.CSHARP_OMNISHARP:
            from solidlsp.language_servers.omnisharp import OmniSharp

            ls = OmniSharp(config, logger, repository_root_path, solidlsp_settings=solidlsp_settings)
        elif config.code_language == Language.TYPESCRIPT:
            from solidlsp.language_servers.typescript_language_server import (
                TypeScriptLanguageServer,
            )

            ls = TypeScriptLanguageServer(config, logger, repository_root_path, solidlsp_settings=solidlsp_settings)
        elif config.code_language == Language.TYPESCRIPT_VTS:
            # VTS based Language Server implementation, need to experiment to see if it improves performance
            from solidlsp.language_servers.vts_language_server import VtsLanguageServer

            ls = VtsLanguageServer(config, logger, repository_root_path, solidlsp_settings=solidlsp_settings)
        elif config.code_language == Language.GO:
            from solidlsp.language_servers.gopls import Gopls

            ls = Gopls(config, logger, repository_root_path, solidlsp_settings=solidlsp_settings)

        elif config.code_language == Language.RUBY:
            from solidlsp.language_servers.ruby_lsp import RubyLsp

            ls = RubyLsp(config, logger, repository_root_path, solidlsp_settings=solidlsp_settings)

        elif config.code_language == Language.RUBY_SOLARGRAPH:
            from solidlsp.language_servers.solargraph import Solargraph

            ls = Solargraph(config, logger, repository_root_path, solidlsp_settings=solidlsp_settings)

        elif config.code_language == Language.DART:
            from solidlsp.language_servers.dart_language_server import DartLanguageServer

            ls = DartLanguageServer(config, logger, repository_root_path, solidlsp_settings=solidlsp_settings)

        elif config.code_language == Language.CPP:
            from solidlsp.language_servers.clangd_language_server import ClangdLanguageServer

            ls = ClangdLanguageServer(config, logger, repository_root_path, solidlsp_settings=solidlsp_settings)

        elif config.code_language == Language.PHP:
            from solidlsp.language_servers.intelephense import Intelephense

            ls = Intelephense(config, logger, repository_root_path, solidlsp_settings=solidlsp_settings)

        elif config.code_language == Language.CLOJURE:
            from solidlsp.language_servers.clojure_lsp import ClojureLSP

            ls = ClojureLSP(config, logger, repository_root_path, solidlsp_settings=solidlsp_settings)

        elif config.code_language == Language.ELIXIR:
            from solidlsp.language_servers.elixir_tools.elixir_tools import ElixirTools

            ls = ElixirTools(config, logger, repository_root_path, solidlsp_settings=solidlsp_settings)

        elif config.code_language == Language.TERRAFORM:
            from solidlsp.language_servers.terraform_ls import TerraformLS

            ls = TerraformLS(config, logger, repository_root_path, solidlsp_settings=solidlsp_settings)

        elif config.code_language == Language.SWIFT:
            from solidlsp.language_servers.sourcekit_lsp import SourceKitLSP

            ls = SourceKitLSP(config, logger, repository_root_path, solidlsp_settings=solidlsp_settings)

        elif config.code_language == Language.BASH:
            from solidlsp.language_servers.bash_language_server import BashLanguageServer

            ls = BashLanguageServer(config, logger, repository_root_path, solidlsp_settings=solidlsp_settings)

        elif config.code_language == Language.ZIG:
            from solidlsp.language_servers.zls import ZigLanguageServer

            ls = ZigLanguageServer(config, logger, repository_root_path, solidlsp_settings=solidlsp_settings)

        elif config.code_language == Language.NIX:
            from solidlsp.language_servers.nixd_ls import NixLanguageServer

            ls = NixLanguageServer(config, logger, repository_root_path, solidlsp_settings=solidlsp_settings)

        elif config.code_language == Language.LUA:
            from solidlsp.language_servers.lua_ls import LuaLanguageServer

            ls = LuaLanguageServer(config, logger, repository_root_path, solidlsp_settings=solidlsp_settings)

        elif config.code_language == Language.ERLANG:
            from solidlsp.language_servers.erlang_language_server import ErlangLanguageServer

            ls = ErlangLanguageServer(config, logger, repository_root_path, solidlsp_settings=solidlsp_settings)

        elif config.code_language == Language.OCAML:
            from solidlsp.language_servers.ocaml_lsp_server.ocaml_lsp_server import OcamlLanguageServer

            ls = OcamlLanguageServer(config, logger, repository_root_path, solidlsp_settings=solidlsp_settings)

        else:
            logger.log(f"Language {config.code_language} is not supported", logging.ERROR)
            raise SolidLSPException(f"Language {config.code_language} is not supported")
=======
        # Ensure repository_root_path is absolute to avoid issues with file URIs
        repository_root_path = os.path.abspath(repository_root_path)
>>>>>>> 29f0a8b7

        ls_class = config.code_language.get_ls_class()
        # For now, we assume that all language server implementations have the same signature of the constructor
        # (which, unfortunately, differs from the signature of the base class).
        # If this assumption is ever violated, we need branching logic here.
        ls = ls_class(config, repository_root_path, solidlsp_settings)  # type: ignore
        ls.set_request_timeout(timeout)
        return ls

    def __init__(
        self,
        config: LanguageServerConfig,
        repository_root_path: str,
        process_launch_info: ProcessLaunchInfo,
        language_id: str,
        solidlsp_settings: SolidLSPSettings,
        cache_version_raw_document_symbols: Hashable = 1,
    ):
        """
        Initializes a LanguageServer instance.

        Do not instantiate this class directly. Use `LanguageServer.create` method instead.

        :param config: the global SolidLSP configuration.
        :param repository_root_path: the root path of the repository.
        :param process_launch_info: the command used to start the actual language server.
            The command must pass appropriate flags to the binary, so that it runs in the stdio mode,
            as opposed to HTTP, TCP modes supported by some language servers.
        :param cache_version_raw_document_symbols: the version, for caching, of the raw document symbols coming
            from this specific language server. This should be incremented by subclasses calling this constructor
            whenever the format of the raw document symbols changes (typically because the language server
            improves/fixes its output).
        """
        self._solidlsp_settings = solidlsp_settings
        lang = self.get_language_enum_instance()
        self._custom_settings = solidlsp_settings.get_ls_specific_settings(lang)
        log.debug(f"Custom config (LS-specific settings) for {lang}: {self._custom_settings}")
        self._encoding = config.encoding
        self.repository_root_path: str = repository_root_path
        log.debug(
            f"Creating language server instance for {repository_root_path=} with {language_id=} and process launch info: {process_launch_info}"
        )

        self.language_id = language_id
        self.open_file_buffers: dict[str, LSPFileBuffer] = {}
        self.language = Language(language_id)

        # initialise symbol caches
        self.cache_dir = (
            Path(self.repository_root_path) / self._solidlsp_settings.project_data_relative_path / self.CACHE_FOLDER_NAME / self.language_id
        )
        self.cache_dir.mkdir(parents=True, exist_ok=True)
        # * raw document symbols cache
        self._ls_specific_raw_document_symbols_cache_version = cache_version_raw_document_symbols
        self._raw_document_symbols_cache: dict[str, tuple[str, list[DocumentSymbol] | list[SymbolInformation] | None]] = {}
        """maps relative file paths to a tuple of (file_content_hash, raw_root_symbols)"""
        self._raw_document_symbols_cache_is_modified: bool = False
        self._load_raw_document_symbols_cache()
        # * high-level document symbols cache
        self._document_symbols_cache: dict[str, tuple[str, DocumentSymbols]] = {}
        """maps relative file paths to a tuple of (file_content_hash, document_symbols)"""
        self._document_symbols_cache_is_modified: bool = False
        self._load_document_symbols_cache()

        self.server_started = False
        self.completions_available = threading.Event()
        if config.trace_lsp_communication:

            def logging_fn(source: str, target: str, msg: StringDict | str) -> None:
                log.debug(f"LSP: {source} -> {target}: {msg!s}")

        else:
            logging_fn = None  # type: ignore

        # cmd is obtained from the child classes, which provide the language specific command to start the language server
        # LanguageServerHandler provides the functionality to start the language server and communicate with it
        log.debug(f"Creating language server instance with {language_id=} and process launch info: {process_launch_info}")
        self.server = SolidLanguageServerHandler(
            process_launch_info,
            language=self.language,
            determine_log_level=self._determine_log_level,
            logger=logging_fn,
            start_independent_lsp_process=config.start_independent_lsp_process,
        )

        # Set up the pathspec matcher for the ignored paths
        # for all absolute paths in ignored_paths, convert them to relative paths
        processed_patterns = []
        for pattern in set(config.ignored_paths):
            # Normalize separators (pathspec expects forward slashes)
            pattern = pattern.replace(os.path.sep, "/")
            processed_patterns.append(pattern)
        log.debug(f"Processing {len(processed_patterns)} ignored paths from the config")

        # Create a pathspec matcher from the processed patterns
        self._ignore_spec = pathspec.PathSpec.from_lines(pathspec.patterns.GitWildMatchPattern, processed_patterns)

        self._request_timeout: float | None = None

        self._has_waited_for_cross_file_references = False

    def _get_wait_time_for_cross_file_referencing(self) -> float:
        """Meant to be overridden by subclasses for LS that don't have a reliable "finished initializing" signal.

        LS may return incomplete results on calls to `request_references` (only references found in the same file),
        if the LS is not fully initialized yet.
        """
        return 2

    def set_request_timeout(self, timeout: float | None) -> None:
        """
        :param timeout: the timeout, in seconds, for requests to the language server.
        """
        self.server.set_request_timeout(timeout)

    def get_ignore_spec(self) -> pathspec.PathSpec:
        """
        Returns the pathspec matcher for the paths that were configured to be ignored through
        the language server configuration.

        This is a subset of the full language-specific ignore spec that determines
        which files are relevant for the language server.

        This matcher is useful for operations outside of the language server,
        such as when searching for relevant non-language files in the project.
        """
        return self._ignore_spec

    def is_ignored_path(self, relative_path: str, ignore_unsupported_files: bool = True) -> bool:
        """
        Determine if a path should be ignored based on file type
        and ignore patterns.

        :param relative_path: Relative path to check
        :param ignore_unsupported_files: whether files that are not supported source files should be ignored

        :return: True if the path should be ignored, False otherwise
        """
        abs_path = os.path.join(self.repository_root_path, relative_path)
        if not os.path.exists(abs_path):
            raise FileNotFoundError(f"File {abs_path} not found, the ignore check cannot be performed")

        # Check file extension if it's a file
        is_file = os.path.isfile(abs_path)
        if is_file and ignore_unsupported_files:
            fn_matcher = self.language.get_source_fn_matcher()
            if not fn_matcher.is_relevant_filename(abs_path):
                return True

        # Create normalized path for consistent handling
        rel_path = Path(relative_path)

        # Check each part of the path against always fulfilled ignore conditions
        dir_parts = rel_path.parts
        if is_file:
            dir_parts = dir_parts[:-1]
        for part in dir_parts:
            if not part:  # Skip empty parts (e.g., from leading '/')
                continue
            if self.is_ignored_dirname(part):
                return True

        return match_path(relative_path, self.get_ignore_spec(), root_path=self.repository_root_path)

    def _shutdown(self, timeout: float = 5.0) -> None:
        """
        A robust shutdown process designed to terminate cleanly on all platforms, including Windows,
        by explicitly closing all I/O pipes.
        """
        if not self.server.is_running():
            log.debug("Server process not running, skipping shutdown.")
            return

        log.info(f"Initiating final robust shutdown with a {timeout}s timeout...")
        process = self.server.process
        if process is None:
            log.debug("Server process is None, cannot shutdown.")
            return

        # --- Main Shutdown Logic ---
        # Stage 1: Graceful Termination Request
        # Send LSP shutdown and close stdin to signal no more input.
        try:
            log.debug("Sending LSP shutdown request...")
            # Use a thread to timeout the LSP shutdown call since it can hang
            shutdown_thread = threading.Thread(target=self.server.shutdown)
            shutdown_thread.daemon = True
            shutdown_thread.start()
            shutdown_thread.join(timeout=2.0)  # 2 second timeout for LSP shutdown

            if shutdown_thread.is_alive():
                log.debug("LSP shutdown request timed out, proceeding to terminate...")
            else:
                log.debug("LSP shutdown request completed.")

            if process.stdin and not process.stdin.closed:
                process.stdin.close()
            log.debug("Stage 1 shutdown complete.")
        except Exception as e:
            log.debug(f"Exception during graceful shutdown: {e}")
            # Ignore errors here, we are proceeding to terminate anyway.

        # Stage 2: Terminate and Wait for Process to Exit
        log.debug(f"Terminating process {process.pid}, current status: {process.poll()}")
        process.terminate()

        # Stage 3: Wait for process termination with timeout
        try:
            log.debug(f"Waiting for process {process.pid} to terminate...")
            exit_code = process.wait(timeout=timeout)
            log.info(f"Language server process terminated successfully with exit code {exit_code}.")
        except subprocess.TimeoutExpired:
            # If termination failed, forcefully kill the process
            log.warning(f"Process {process.pid} termination timed out, killing process forcefully...")
            process.kill()
            try:
                exit_code = process.wait(timeout=2.0)
                log.info(f"Language server process killed successfully with exit code {exit_code}.")
            except subprocess.TimeoutExpired:
                log.error(f"Process {process.pid} could not be killed within timeout.")
        except Exception as e:
            log.error(f"Error during process shutdown: {e}")

    @contextmanager
    def start_server(self) -> Iterator["SolidLanguageServer"]:
        self.start()
        yield self
        self.stop()

    def _start_server_process(self) -> None:
        self.server_started = True
        self._start_server()

    @abstractmethod
    def _start_server(self) -> None:
        pass

    def _get_language_id_for_file(self, relative_file_path: str) -> str:
        """Return the language ID for a file.

        Override in subclasses to return file-specific language IDs.
        Default implementation returns self.language_id.
        """
        return self.language_id

    @contextmanager
    def open_file(self, relative_file_path: str) -> Iterator[LSPFileBuffer]:
        """
        Open a file in the Language Server. This is required before making any requests to the Language Server.

        :param relative_file_path: The relative path of the file to open.
        """
        if not self.server_started:
            log.error("open_file called before Language Server started")
            raise SolidLSPException("Language Server not started")

        absolute_file_path = str(PurePath(self.repository_root_path, relative_file_path))
        uri = pathlib.Path(absolute_file_path).as_uri()

        if uri in self.open_file_buffers:
            assert self.open_file_buffers[uri].uri == uri
            assert self.open_file_buffers[uri].ref_count >= 1

            self.open_file_buffers[uri].ref_count += 1
            yield self.open_file_buffers[uri]
            self.open_file_buffers[uri].ref_count -= 1
        else:
            contents = FileUtils.read_file(absolute_file_path, self._encoding)

            version = 0
            language_id = self._get_language_id_for_file(relative_file_path)
            self.open_file_buffers[uri] = LSPFileBuffer(uri, contents, version, language_id, 1)

            self.server.notify.did_open_text_document(
                {
                    LSPConstants.TEXT_DOCUMENT: {  # type: ignore
                        LSPConstants.URI: uri,
                        LSPConstants.LANGUAGE_ID: language_id,
                        LSPConstants.VERSION: 0,
                        LSPConstants.TEXT: contents,
                    }
                }
            )
            yield self.open_file_buffers[uri]
            self.open_file_buffers[uri].ref_count -= 1

        if self.open_file_buffers[uri].ref_count == 0:
            self.server.notify.did_close_text_document(
                {
                    LSPConstants.TEXT_DOCUMENT: {  # type: ignore
                        LSPConstants.URI: uri,
                    }
                }
            )
            del self.open_file_buffers[uri]

    @contextmanager
    def _open_file_context(self, relative_file_path: str, file_buffer: LSPFileBuffer | None = None) -> Iterator[LSPFileBuffer]:
        """
        Internal context manager to open a file, optionally reusing an existing file buffer.

        :param relative_file_path: the relative path of the file to open.
        :param file_buffer: an optional existing file buffer to reuse.
        """
        if file_buffer is not None:
            yield file_buffer
        else:
            with self.open_file(relative_file_path) as fb:
                yield fb

    def insert_text_at_position(self, relative_file_path: str, line: int, column: int, text_to_be_inserted: str) -> ls_types.Position:
        """
        Insert text at the given line and column in the given file and return
        the updated cursor position after inserting the text.

        :param relative_file_path: The relative path of the file to open.
        :param line: The line number at which text should be inserted.
        :param column: The column number at which text should be inserted.
        :param text_to_be_inserted: The text to insert.
        """
        if not self.server_started:
            log.error("insert_text_at_position called before Language Server started")
            raise SolidLSPException("Language Server not started")

        absolute_file_path = str(PurePath(self.repository_root_path, relative_file_path))
        uri = pathlib.Path(absolute_file_path).as_uri()

        # Ensure the file is open
        assert uri in self.open_file_buffers

        file_buffer = self.open_file_buffers[uri]
        file_buffer.version += 1

        new_contents, new_l, new_c = TextUtils.insert_text_at_position(file_buffer.contents, line, column, text_to_be_inserted)
        file_buffer.contents = new_contents
        self.server.notify.did_change_text_document(
            {
                LSPConstants.TEXT_DOCUMENT: {  # type: ignore
                    LSPConstants.VERSION: file_buffer.version,
                    LSPConstants.URI: file_buffer.uri,
                },
                LSPConstants.CONTENT_CHANGES: [
                    {
                        LSPConstants.RANGE: {
                            "start": {"line": line, "character": column},
                            "end": {"line": line, "character": column},
                        },
                        "text": text_to_be_inserted,
                    }
                ],
            }
        )
        return ls_types.Position(line=new_l, character=new_c)

    def delete_text_between_positions(
        self,
        relative_file_path: str,
        start: ls_types.Position,
        end: ls_types.Position,
    ) -> str:
        """
        Delete text between the given start and end positions in the given file and return the deleted text.
        """
        if not self.server_started:
            log.error("insert_text_at_position called before Language Server started")
            raise SolidLSPException("Language Server not started")

        absolute_file_path = str(PurePath(self.repository_root_path, relative_file_path))
        uri = pathlib.Path(absolute_file_path).as_uri()

        # Ensure the file is open
        assert uri in self.open_file_buffers

        file_buffer = self.open_file_buffers[uri]
        file_buffer.version += 1
        new_contents, deleted_text = TextUtils.delete_text_between_positions(
            file_buffer.contents, start_line=start["line"], start_col=start["character"], end_line=end["line"], end_col=end["character"]
        )
        file_buffer.contents = new_contents
        self.server.notify.did_change_text_document(
            {
                LSPConstants.TEXT_DOCUMENT: {  # type: ignore
                    LSPConstants.VERSION: file_buffer.version,
                    LSPConstants.URI: file_buffer.uri,
                },
                LSPConstants.CONTENT_CHANGES: [{LSPConstants.RANGE: {"start": start, "end": end}, "text": ""}],
            }
        )
        return deleted_text

    def _send_definition_request(self, definition_params: DefinitionParams) -> Definition | list[LocationLink] | None:
        return self.server.send.definition(definition_params)

    def request_definition(self, relative_file_path: str, line: int, column: int) -> list[ls_types.Location]:
        """
        Raise a [textDocument/definition](https://microsoft.github.io/language-server-protocol/specifications/lsp/3.17/specification/#textDocument_definition) request to the Language Server
        for the symbol at the given line and column in the given file. Wait for the response and return the result.

        :param relative_file_path: The relative path of the file that has the symbol for which definition should be looked up
        :param line: The line number of the symbol
        :param column: The column number of the symbol

        :return: the list of locations where the symbol is defined
        """
        if not self.server_started:
            log.error("request_definition called before language server started")
            raise SolidLSPException("Language Server not started")

        if not self._has_waited_for_cross_file_references:
            # Some LS require waiting for a while before they can return cross-file definitions.
            # This is a workaround for such LS that don't have a reliable "finished initializing" signal.
            sleep(self._get_wait_time_for_cross_file_referencing())
            self._has_waited_for_cross_file_references = True

        with self.open_file(relative_file_path):
            # sending request to the language server and waiting for response
            definition_params = cast(
                DefinitionParams,
                {
                    LSPConstants.TEXT_DOCUMENT: {
                        LSPConstants.URI: pathlib.Path(str(PurePath(self.repository_root_path, relative_file_path))).as_uri()
                    },
                    LSPConstants.POSITION: {
                        LSPConstants.LINE: line,
                        LSPConstants.CHARACTER: column,
                    },
                },
            )
            response = self._send_definition_request(definition_params)

        ret: list[ls_types.Location] = []
        if isinstance(response, list):
            # response is either of type Location[] or LocationLink[]
            for item in response:
                assert isinstance(item, dict)
                if LSPConstants.URI in item and LSPConstants.RANGE in item:
                    new_item: dict = {}
                    new_item.update(item)
                    new_item["absolutePath"] = PathUtils.uri_to_path(new_item["uri"])
                    new_item["relativePath"] = PathUtils.get_relative_path(new_item["absolutePath"], self.repository_root_path)
                    ret.append(ls_types.Location(**new_item))  # type: ignore
                elif LSPConstants.TARGET_URI in item and LSPConstants.TARGET_RANGE in item and LSPConstants.TARGET_SELECTION_RANGE in item:
                    new_item: dict = {}  # type: ignore
                    new_item["uri"] = item[LSPConstants.TARGET_URI]  # type: ignore
                    new_item["absolutePath"] = PathUtils.uri_to_path(new_item["uri"])
                    new_item["relativePath"] = PathUtils.get_relative_path(new_item["absolutePath"], self.repository_root_path)
                    new_item["range"] = item[LSPConstants.TARGET_SELECTION_RANGE]  # type: ignore
                    ret.append(ls_types.Location(**new_item))  # type: ignore
                else:
                    assert False, f"Unexpected response from Language Server: {item}"
        elif isinstance(response, dict):
            # response is of type Location
            assert LSPConstants.URI in response
            assert LSPConstants.RANGE in response

            new_item: dict = {}  # type: ignore
            new_item.update(response)
            new_item["absolutePath"] = PathUtils.uri_to_path(new_item["uri"])
            new_item["relativePath"] = PathUtils.get_relative_path(new_item["absolutePath"], self.repository_root_path)
            ret.append(ls_types.Location(**new_item))  # type: ignore
        elif response is None:
            # Some language servers return None when they cannot find a definition
            # This is expected for certain symbol types like generics or types with incomplete information
            log.warning(f"Language server returned None for definition request at {relative_file_path}:{line}:{column}")
        else:
            assert False, f"Unexpected response from Language Server: {response}"

        return ret

    # Some LS cause problems with this, so the call is isolated from the rest to allow overriding in subclasses
    def _send_references_request(self, relative_file_path: str, line: int, column: int) -> list[lsp_types.Location] | None:
        return self.server.send.references(
            {
                "textDocument": {"uri": PathUtils.path_to_uri(os.path.join(self.repository_root_path, relative_file_path))},
                "position": {"line": line, "character": column},
                "context": {"includeDeclaration": False},
            }
        )

    def request_references(self, relative_file_path: str, line: int, column: int) -> list[ls_types.Location]:
        """
        Raise a [textDocument/references](https://microsoft.github.io/language-server-protocol/specifications/lsp/3.17/specification/#textDocument_references) request to the Language Server
        to find references to the symbol at the given line and column in the given file. Wait for the response and return the result.
        Filters out references located in ignored directories.

        :param relative_file_path: The relative path of the file that has the symbol for which references should be looked up
        :param line: The line number of the symbol
        :param column: The column number of the symbol

        :return: A list of locations where the symbol is referenced (excluding ignored directories)
        """
        if not self.server_started:
            log.error("request_references called before Language Server started")
            raise SolidLSPException("Language Server not started")

        if not self._has_waited_for_cross_file_references:
            # Some LS require waiting for a while before they can return cross-file references.
            # This is a workaround for such LS that don't have a reliable "finished initializing" signal.
            sleep(self._get_wait_time_for_cross_file_referencing())
            self._has_waited_for_cross_file_references = True

        with self.open_file(relative_file_path):
            try:
                response = self._send_references_request(relative_file_path, line=line, column=column)
            except Exception as e:
                # Catch LSP internal error (-32603) and raise a more informative exception
                if isinstance(e, LSPError) and getattr(e, "code", None) == -32603:
                    raise RuntimeError(
                        f"LSP internal error (-32603) when requesting references for {relative_file_path}:{line}:{column}. "
                        "This often occurs when requesting references for a symbol not referenced in the expected way. "
                    ) from e
                raise
        if response is None:
            return []

        ret: list[ls_types.Location] = []
        assert isinstance(response, list), f"Unexpected response from Language Server (expected list, got {type(response)}): {response}"
        for item in response:
            assert isinstance(item, dict), f"Unexpected response from Language Server (expected dict, got {type(item)}): {item}"
            assert LSPConstants.URI in item
            assert LSPConstants.RANGE in item

            abs_path = PathUtils.uri_to_path(item[LSPConstants.URI])  # type: ignore
            if not Path(abs_path).is_relative_to(self.repository_root_path):
                log.warning(
                    "Found a reference in a path outside the repository, probably the LS is parsing things in installed packages or in the standardlib! "
                    f"Path: {abs_path}. This is a bug but we currently simply skip these references."
                )
                continue

            rel_path = Path(abs_path).relative_to(self.repository_root_path)
            if self.is_ignored_path(str(rel_path)):
                log.debug("Ignoring reference in %s since it should be ignored", rel_path)
                continue

            new_item: dict = {}
            new_item.update(item)
            new_item["absolutePath"] = str(abs_path)
            new_item["relativePath"] = str(rel_path)
            ret.append(ls_types.Location(**new_item))  # type: ignore

        return ret

    def request_text_document_diagnostics(self, relative_file_path: str) -> list[ls_types.Diagnostic]:
        """
        Raise a [textDocument/diagnostic](https://microsoft.github.io/language-server-protocol/specifications/lsp/3.17/specification/#textDocument_diagnostic) request to the Language Server
        to find diagnostics for the given file. Wait for the response and return the result.

        :param relative_file_path: The relative path of the file to retrieve diagnostics for

        :return: A list of diagnostics for the file
        """
        if not self.server_started:
            log.error("request_text_document_diagnostics called before Language Server started")
            raise SolidLSPException("Language Server not started")

        with self.open_file(relative_file_path):
            response = self.server.send.text_document_diagnostic(
                {
                    LSPConstants.TEXT_DOCUMENT: {  # type: ignore
                        LSPConstants.URI: pathlib.Path(str(PurePath(self.repository_root_path, relative_file_path))).as_uri()
                    }
                }
            )

        if response is None:
            return []  # type: ignore

        assert isinstance(response, dict), f"Unexpected response from Language Server (expected list, got {type(response)}): {response}"
        ret: list[ls_types.Diagnostic] = []
        for item in response["items"]:  # type: ignore
            new_item: ls_types.Diagnostic = {
                "uri": pathlib.Path(str(PurePath(self.repository_root_path, relative_file_path))).as_uri(),
                "severity": item["severity"],
                "message": item["message"],
                "range": item["range"],
                "code": item["code"],  # type: ignore
            }
            ret.append(ls_types.Diagnostic(**new_item))

        return ret

    def retrieve_full_file_content(self, file_path: str) -> str:
        """
        Retrieve the full content of the given file.
        """
        if os.path.isabs(file_path):
            file_path = os.path.relpath(file_path, self.repository_root_path)
        with self.open_file(file_path) as file_data:
            return file_data.contents

    def retrieve_content_around_line(
        self, relative_file_path: str, line: int, context_lines_before: int = 0, context_lines_after: int = 0
    ) -> MatchedConsecutiveLines:
        """
        Retrieve the content of the given file around the given line.

        :param relative_file_path: The relative path of the file to retrieve the content from
        :param line: The line number to retrieve the content around
        :param context_lines_before: The number of lines to retrieve before the given line
        :param context_lines_after: The number of lines to retrieve after the given line

        :return MatchedConsecutiveLines: A container with the desired lines.
        """
        with self.open_file(relative_file_path) as file_data:
            file_contents = file_data.contents
        return MatchedConsecutiveLines.from_file_contents(
            file_contents,
            line=line,
            context_lines_before=context_lines_before,
            context_lines_after=context_lines_after,
            source_file_path=relative_file_path,
        )

    def request_completions(
        self, relative_file_path: str, line: int, column: int, allow_incomplete: bool = False
    ) -> list[ls_types.CompletionItem]:
        """
        Raise a [textDocument/completion](https://microsoft.github.io/language-server-protocol/specifications/lsp/3.17/specification/#textDocument_completion) request to the Language Server
        to find completions at the given line and column in the given file. Wait for the response and return the result.

        :param relative_file_path: The relative path of the file that has the symbol for which completions should be looked up
        :param line: The line number of the symbol
        :param column: The column number of the symbol

        :return: A list of completions
        """
        with self.open_file(relative_file_path):
            open_file_buffer = self.open_file_buffers[pathlib.Path(os.path.join(self.repository_root_path, relative_file_path)).as_uri()]
            completion_params: LSPTypes.CompletionParams = {
                "position": {"line": line, "character": column},
                "textDocument": {"uri": open_file_buffer.uri},
                "context": {"triggerKind": LSPTypes.CompletionTriggerKind.Invoked},
            }
            response: list[LSPTypes.CompletionItem] | LSPTypes.CompletionList | None = None

            num_retries = 0
            while response is None or (response["isIncomplete"] and num_retries < 30):  # type: ignore
                self.completions_available.wait()
                response = self.server.send.completion(completion_params)
                if isinstance(response, list):
                    response = {"items": response, "isIncomplete": False}
                num_retries += 1

            # TODO: Understand how to appropriately handle `isIncomplete`
            if response is None or (response["isIncomplete"] and not allow_incomplete):  # type: ignore
                return []

            if "items" in response:
                response = response["items"]  # type: ignore

            response = cast(list[LSPTypes.CompletionItem], response)

            # TODO: Handle the case when the completion is a keyword
            items = [item for item in response if item["kind"] != LSPTypes.CompletionItemKind.Keyword]

            completions_list: list[ls_types.CompletionItem] = []

            for item in items:
                assert "insertText" in item or "textEdit" in item
                assert "kind" in item
                completion_item = {}
                if "detail" in item:
                    completion_item["detail"] = item["detail"]

                if "label" in item:
                    completion_item["completionText"] = item["label"]
                    completion_item["kind"] = item["kind"]  # type: ignore
                elif "insertText" in item:  # type: ignore
                    completion_item["completionText"] = item["insertText"]
                    completion_item["kind"] = item["kind"]
                elif "textEdit" in item and "newText" in item["textEdit"]:
                    completion_item["completionText"] = item["textEdit"]["newText"]
                    completion_item["kind"] = item["kind"]
                elif "textEdit" in item and "range" in item["textEdit"]:
                    new_dot_lineno, new_dot_colno = (
                        completion_params["position"]["line"],
                        completion_params["position"]["character"],
                    )
                    assert all(
                        (
                            item["textEdit"]["range"]["start"]["line"] == new_dot_lineno,
                            item["textEdit"]["range"]["start"]["character"] == new_dot_colno,
                            item["textEdit"]["range"]["start"]["line"] == item["textEdit"]["range"]["end"]["line"],
                            item["textEdit"]["range"]["start"]["character"] == item["textEdit"]["range"]["end"]["character"],
                        )
                    )

                    completion_item["completionText"] = item["textEdit"]["newText"]
                    completion_item["kind"] = item["kind"]
                elif "textEdit" in item and "insert" in item["textEdit"]:
                    assert False
                else:
                    assert False

                completion_item = ls_types.CompletionItem(**completion_item)  # type: ignore
                completions_list.append(completion_item)

            return [json.loads(json_repr) for json_repr in set(json.dumps(item, sort_keys=True) for item in completions_list)]

    def _request_document_symbols(
        self, relative_file_path: str, file_data: LSPFileBuffer | None
    ) -> list[SymbolInformation] | list[DocumentSymbol] | None:
        """
        Sends a [documentSymbol](https://microsoft.github.io/language-server-protocol/specifications/lsp/3.17/specification/#textDocument_documentSymbol)
        request to the language server to find symbols in the given file - or returns a cached result if available.

        :param relative_file_path: the relative path of the file that has the symbols.
        :param file_data: the file data buffer, if already opened. If None, the file will be opened in this method.
        :return: the list of root symbols in the file.
        """

        def get_cached_raw_document_symbols(cache_key: str, fd: LSPFileBuffer) -> list[SymbolInformation] | list[DocumentSymbol] | None:
            file_hash_and_result = self._raw_document_symbols_cache.get(cache_key)
            if file_hash_and_result is not None:
                file_hash, result = file_hash_and_result
                if file_hash == fd.content_hash:
                    log.debug("Returning cached raw document symbols for %s", relative_file_path)
                    return result
                else:
                    log.debug("Document content for %s has changed (raw symbol cache is not up-to-date)", relative_file_path)
            else:
                log.debug("No cache hit for raw document symbols symbols in %s", relative_file_path)
            return None

        def get_raw_document_symbols(fd: LSPFileBuffer) -> list[SymbolInformation] | list[DocumentSymbol] | None:
            # check for cached result
            cache_key = relative_file_path
            response = get_cached_raw_document_symbols(cache_key, fd)
            if response is not None:
                return response

            # no cached result, query language server
            log.debug(f"Requesting document symbols for {relative_file_path} from the Language Server")
            response = self.server.send.document_symbol(
                {"textDocument": {"uri": pathlib.Path(os.path.join(self.repository_root_path, relative_file_path)).as_uri()}}
            )

            # update cache
            self._raw_document_symbols_cache[cache_key] = (fd.content_hash, response)
            self._raw_document_symbols_cache_is_modified = True

            return response

        if file_data is not None:
            return get_raw_document_symbols(file_data)
        else:
            with self.open_file(relative_file_path) as opened_file_data:
                return get_raw_document_symbols(opened_file_data)

    def request_document_symbols(self, relative_file_path: str, file_buffer: LSPFileBuffer | None = None) -> DocumentSymbols:
        """
        Retrieves the collection of symbols in the given file

        :param relative_file_path: The relative path of the file that has the symbols
        :param file_buffer: an optional file buffer if the file is already opened.
        :return: the collection of symbols in the file.
            All contained symbols will have a location, children, and a parent attribute,
            where the parent attribute is None for root symbols.
            Note that this is slightly different from the call to request_full_symbol_tree,
            where the parent attribute will be the file symbol which in turn may have a package symbol as parent.
            If you need a symbol tree that contains file symbols as well, you should use `request_full_symbol_tree` instead.
        """
        with self._open_file_context(relative_file_path, file_buffer) as file_data:
            # check if the desired result is cached
            cache_key = relative_file_path
            file_hash_and_result = self._document_symbols_cache.get(cache_key)
            if file_hash_and_result is not None:
                file_hash, document_symbols = file_hash_and_result
                if file_hash == file_data.content_hash:
                    log.debug("Returning cached document symbols for %s", relative_file_path)
                    return document_symbols
                else:
                    log.debug("Cached document symbol content for %s has changed", relative_file_path)
            else:
                log.debug("No cache hit for document symbols in %s", relative_file_path)

            # no cached result: request the root symbols from the language server
            root_symbols = self._request_document_symbols(relative_file_path, file_data)

            if root_symbols is None:
                log.warning(
                    f"Received None response from the Language Server for document symbols in {relative_file_path}. "
                    f"This means the language server can't understand this file (possibly due to syntax errors). It may also be due to a bug or misconfiguration of the LS. "
                    f"Returning empty list",
                )
                return DocumentSymbols([])

            assert isinstance(root_symbols, list), f"Unexpected response from Language Server: {root_symbols}"
            log.debug("Received %d root symbols for %s from the language server", len(root_symbols), relative_file_path)

            file_lines = file_data.split_lines()

            def convert_to_unified_symbol(original_symbol_dict: GenericDocumentSymbol) -> ls_types.UnifiedSymbolInformation:
                """
                Converts the given symbol dictionary to the unified representation, ensuring
                that all required fields are present (except 'children' which is handled separately).

                :param original_symbol_dict: the item to augment
                :return: the augmented item (new object)
                """
                # noinspection PyInvalidCast
                item = cast(ls_types.UnifiedSymbolInformation, dict(original_symbol_dict))
                absolute_path = os.path.join(self.repository_root_path, relative_file_path)

                # handle missing location and path entries
                if "location" not in item:
                    uri = pathlib.Path(absolute_path).as_uri()
                    assert "range" in item
                    tree_location = ls_types.Location(
                        uri=uri,
                        range=item["range"],
                        absolutePath=absolute_path,
                        relativePath=relative_file_path,
                    )
                    item["location"] = tree_location
                location = item["location"]
                if "absolutePath" not in location:
                    location["absolutePath"] = absolute_path  # type: ignore
                if "relativePath" not in location:
                    location["relativePath"] = relative_file_path  # type: ignore

                if "body" not in item:
                    item["body"] = self.retrieve_symbol_body(item, file_lines=file_lines)

                # handle missing selectionRange
                if "selectionRange" not in item:
                    if "range" in item:
                        item["selectionRange"] = item["range"]
                    else:
                        item["selectionRange"] = item["location"]["range"]

                return item

            def convert_symbols_with_common_parent(
                symbols: list[DocumentSymbol] | list[SymbolInformation] | list[UnifiedSymbolInformation],
                parent: ls_types.UnifiedSymbolInformation | None,
            ) -> list[ls_types.UnifiedSymbolInformation]:
                """
                Converts the given symbols into UnifiedSymbolInformation with proper parent-child relationships,
                adding overload indices for symbols with the same name under the same parent.
                """
                total_name_counts: dict[str, int] = defaultdict(lambda: 0)
                for symbol in symbols:
                    total_name_counts[symbol["name"]] += 1
                name_counts: dict[str, int] = defaultdict(lambda: 0)
                unified_symbols = []
                for symbol in symbols:
                    usymbol = convert_to_unified_symbol(symbol)
                    if total_name_counts[usymbol["name"]] > 1:
                        usymbol["overload_idx"] = name_counts[usymbol["name"]]
                    name_counts[usymbol["name"]] += 1
                    usymbol["parent"] = parent
                    if "children" in usymbol:
                        usymbol["children"] = convert_symbols_with_common_parent(usymbol["children"], usymbol)  # type: ignore
                    else:
                        usymbol["children"] = []  # type: ignore
                    unified_symbols.append(usymbol)
                return unified_symbols

            unified_root_symbols = convert_symbols_with_common_parent(root_symbols, None)
            document_symbols = DocumentSymbols(unified_root_symbols)

            # update cache
            log.debug("Updating cached document symbols for %s", relative_file_path)
            self._document_symbols_cache[cache_key] = (file_data.content_hash, document_symbols)
            self._document_symbols_cache_is_modified = True

            return document_symbols

    def request_full_symbol_tree(self, within_relative_path: str | None = None) -> list[ls_types.UnifiedSymbolInformation]:
        """
        Will go through all files in the project or within a relative path and build a tree of symbols.
        Note: this may be slow the first time it is called, especially if `within_relative_path` is not used to restrict the search.

        For each file, a symbol of kind File (2) will be created. For directories, a symbol of kind Package (4) will be created.
        All symbols will have a children attribute, thereby representing the tree structure of all symbols in the project
        that are within the repository.
        All symbols except the root packages will have a parent attribute.
        Will ignore directories starting with '.', language-specific defaults
        and user-configured directories (e.g. from .gitignore).

        :param within_relative_path: pass a relative path to only consider symbols within this path.
            If a file is passed, only the symbols within this file will be considered.
            If a directory is passed, all files within this directory will be considered.
        :return: A list of root symbols representing the top-level packages/modules in the project.
        """
        if within_relative_path is not None:
            within_abs_path = os.path.join(self.repository_root_path, within_relative_path)
            if not os.path.exists(within_abs_path):
                raise FileNotFoundError(f"File or directory not found: {within_abs_path}")
            if os.path.isfile(within_abs_path):
                if self.is_ignored_path(within_relative_path):
                    log.error("You passed a file explicitly, but it is ignored. This is probably an error. File: %s", within_relative_path)
                    return []
                else:
                    root_nodes = self.request_document_symbols(within_relative_path).root_symbols
                    return root_nodes

        # Helper function to recursively process directories
        def process_directory(rel_dir_path: str) -> list[ls_types.UnifiedSymbolInformation]:
            abs_dir_path = self.repository_root_path if rel_dir_path == "." else os.path.join(self.repository_root_path, rel_dir_path)
            abs_dir_path = os.path.realpath(abs_dir_path)

            if self.is_ignored_path(str(Path(abs_dir_path).relative_to(self.repository_root_path))):
                log.debug("Skipping directory: %s (because it should be ignored)", rel_dir_path)
                return []

            result = []
            try:
                contained_dir_or_file_names = os.listdir(abs_dir_path)
            except OSError:
                return []

            # Create package symbol for directory
            package_symbol = ls_types.UnifiedSymbolInformation(  # type: ignore
                name=os.path.basename(abs_dir_path),
                kind=ls_types.SymbolKind.Package,
                location=ls_types.Location(
                    uri=str(pathlib.Path(abs_dir_path).as_uri()),
                    range={"start": {"line": 0, "character": 0}, "end": {"line": 0, "character": 0}},
                    absolutePath=str(abs_dir_path),
                    relativePath=str(Path(abs_dir_path).resolve().relative_to(self.repository_root_path)),
                ),
                children=[],
            )
            result.append(package_symbol)

            for contained_dir_or_file_name in contained_dir_or_file_names:
                contained_dir_or_file_abs_path = os.path.join(abs_dir_path, contained_dir_or_file_name)

                # obtain relative path
                try:
                    contained_dir_or_file_rel_path = str(
                        Path(contained_dir_or_file_abs_path).resolve().relative_to(self.repository_root_path)
                    )
                except ValueError as e:
                    # Typically happens when the path is not under the repository root (e.g., symlink pointing outside)
                    log.warning(
                        "Skipping path %s; likely outside of the repository root %s [cause: %s]",
                        contained_dir_or_file_abs_path,
                        self.repository_root_path,
                        e,
                    )
                    continue

                if self.is_ignored_path(contained_dir_or_file_rel_path):
                    log.debug("Skipping item: %s (because it should be ignored)", contained_dir_or_file_rel_path)
                    continue

                if os.path.isdir(contained_dir_or_file_abs_path):
                    child_symbols = process_directory(contained_dir_or_file_rel_path)
                    package_symbol["children"].extend(child_symbols)
                    for child in child_symbols:
                        child["parent"] = package_symbol

                elif os.path.isfile(contained_dir_or_file_abs_path):
                    with self._open_file_context(contained_dir_or_file_rel_path) as file_data:
                        document_symbols = self.request_document_symbols(contained_dir_or_file_rel_path, file_data)
                        file_root_nodes = document_symbols.root_symbols

                        # Create file symbol, link with children
                        file_range = self._get_range_from_file_content(file_data.contents)
                        file_symbol = ls_types.UnifiedSymbolInformation(  # type: ignore
                            name=os.path.splitext(contained_dir_or_file_name)[0],
                            kind=ls_types.SymbolKind.File,
                            range=file_range,
                            selectionRange=file_range,
                            location=ls_types.Location(
                                uri=str(pathlib.Path(contained_dir_or_file_abs_path).as_uri()),
                                range=file_range,
                                absolutePath=str(contained_dir_or_file_abs_path),
                                relativePath=str(Path(contained_dir_or_file_abs_path).resolve().relative_to(self.repository_root_path)),
                            ),
                            children=file_root_nodes,
                            parent=package_symbol,
                        )
                        for child in file_root_nodes:
                            child["parent"] = file_symbol

                    # Link file symbol with package
                    package_symbol["children"].append(file_symbol)

                    # TODO: Not sure if this is actually still needed given recent changes to relative path handling
                    def fix_relative_path(nodes: list[ls_types.UnifiedSymbolInformation]) -> None:
                        for node in nodes:
                            if "location" in node and "relativePath" in node["location"]:
                                path = Path(node["location"]["relativePath"])  # type: ignore
                                if path.is_absolute():
                                    try:
                                        path = path.relative_to(self.repository_root_path)
                                        node["location"]["relativePath"] = str(path)
                                    except Exception:
                                        pass
                            if "children" in node:
                                fix_relative_path(node["children"])

                    fix_relative_path(file_root_nodes)

            return result

        # Start from the root or the specified directory
        start_rel_path = within_relative_path or "."
        return process_directory(start_rel_path)

    @staticmethod
    def _get_range_from_file_content(file_content: str) -> ls_types.Range:
        """
        Get the range for the given file.
        """
        lines = file_content.split("\n")
        end_line = len(lines)
        end_column = len(lines[-1])
        return ls_types.Range(start=ls_types.Position(line=0, character=0), end=ls_types.Position(line=end_line, character=end_column))

    def request_dir_overview(self, relative_dir_path: str) -> dict[str, list[UnifiedSymbolInformation]]:
        """
        :return: A mapping of all relative paths analyzed to lists of top-level symbols in the corresponding file.
        """
        symbol_tree = self.request_full_symbol_tree(relative_dir_path)
        # Initialize result dictionary
        result: dict[str, list[UnifiedSymbolInformation]] = defaultdict(list)

        # Helper function to process a symbol and its children
        def process_symbol(symbol: ls_types.UnifiedSymbolInformation) -> None:
            if symbol["kind"] == ls_types.SymbolKind.File:
                # For file symbols, process their children (top-level symbols)
                for child in symbol["children"]:
                    # Handle cross-platform path resolution (fixes Docker/macOS path issues)
                    absolute_path = Path(child["location"]["absolutePath"]).resolve()
                    repository_root = Path(self.repository_root_path).resolve()

                    # Try pathlib first, fallback to alternative approach if paths are incompatible
                    try:
                        path = absolute_path.relative_to(repository_root)
                    except ValueError:
                        # If paths are from different roots (e.g., /workspaces vs /Users),
                        # use the relativePath from location if available, or extract from absolutePath
                        if "relativePath" in child["location"] and child["location"]["relativePath"]:
                            path = Path(child["location"]["relativePath"])
                        else:
                            # Extract relative path by finding common structure
                            # Example: /workspaces/.../test_repo/file.py -> test_repo/file.py
                            path_parts = absolute_path.parts

                            # Find the last common part or use a fallback
                            if "test_repo" in path_parts:
                                test_repo_idx = path_parts.index("test_repo")
                                path = Path(*path_parts[test_repo_idx:])
                            else:
                                # Last resort: use filename only
                                path = Path(absolute_path.name)
                    result[str(path)].append(child)
            # For package/directory symbols, process their children
            for child in symbol["children"]:
                process_symbol(child)

        # Process each root symbol
        for root in symbol_tree:
            process_symbol(root)
        return result

    def request_document_overview(self, relative_file_path: str) -> list[UnifiedSymbolInformation]:
        """
        :return: the top-level symbols in the given file.
        """
        return self.request_document_symbols(relative_file_path).root_symbols

    def request_overview(self, within_relative_path: str) -> dict[str, list[UnifiedSymbolInformation]]:
        """
        An overview of all symbols in the given file or directory.

        :param within_relative_path: the relative path to the file or directory to get the overview of.
        :return: A mapping of all relative paths analyzed to lists of top-level symbols in the corresponding file.
        """
        abs_path = (Path(self.repository_root_path) / within_relative_path).resolve()
        if not abs_path.exists():
            raise FileNotFoundError(f"File or directory not found: {abs_path}")

        if abs_path.is_file():
            symbols_overview = self.request_document_overview(within_relative_path)
            return {within_relative_path: symbols_overview}
        else:
            return self.request_dir_overview(within_relative_path)

    def request_hover(self, relative_file_path: str, line: int, column: int) -> ls_types.Hover | None:
        """
        Raise a [textDocument/hover](https://microsoft.github.io/language-server-protocol/specifications/lsp/3.17/specification/#textDocument_hover) request to the Language Server
        to find the hover information at the given line and column in the given file. Wait for the response and return the result.

        :param relative_file_path: The relative path of the file that has the hover information
        :param line: The line number of the symbol
        :param column: The column number of the symbol

        :return None
        """
        with self.open_file(relative_file_path):
            response = self.server.send.hover(
                {
                    "textDocument": {"uri": pathlib.Path(os.path.join(self.repository_root_path, relative_file_path)).as_uri()},
                    "position": {
                        "line": line,
                        "character": column,
                    },
                }
            )

        if response is None:
            return None

        assert isinstance(response, dict)

        return ls_types.Hover(**response)  # type: ignore

    def retrieve_symbol_body(
        self,
        symbol: ls_types.UnifiedSymbolInformation | LSPTypes.SymbolInformation,
        file_lines: list[str] | None = None,
        file_buffer: LSPFileBuffer | None = None,
    ) -> str:
        """
        Load the body of the given symbol. If the body is already contained in the symbol, just return it.
        """
        existing_body = symbol.get("body", None)
        if existing_body:
            return str(existing_body)

        assert "location" in symbol
        symbol_start_line = symbol["location"]["range"]["start"]["line"]
        symbol_end_line = symbol["location"]["range"]["end"]["line"]
        assert "relativePath" in symbol["location"]
        if file_lines is None:
            with self._open_file_context(symbol["location"]["relativePath"], file_buffer) as f:  # type: ignore
                file_lines = f.split_lines()
        symbol_body = "\n".join(file_lines[symbol_start_line : symbol_end_line + 1])

        # remove leading indentation
        symbol_start_column = symbol["location"]["range"]["start"]["character"]  # type: ignore
        symbol_body = symbol_body[symbol_start_column:]
        return symbol_body

    def request_referencing_symbols(
        self,
        relative_file_path: str,
        line: int,
        column: int,
        include_imports: bool = True,
        include_self: bool = False,
        include_body: bool = False,
        include_file_symbols: bool = False,
    ) -> list[ReferenceInSymbol]:
        """
        Finds all symbols that reference the symbol at the given location.
        This is similar to request_references but filters to only include symbols
        (functions, methods, classes, etc.) that reference the target symbol.

        :param relative_file_path: The relative path to the file.
        :param line: The 0-indexed line number.
        :param column: The 0-indexed column number.
        :param include_imports: whether to also include imports as references.
            Unfortunately, the LSP does not have an import type, so the references corresponding to imports
            will not be easily distinguishable from definitions.
        :param include_self: whether to include the references that is the "input symbol" itself.
            Only has an effect if the relative_file_path, line and column point to a symbol, for example a definition.
        :param include_body: whether to include the body of the symbols in the result.
        :param include_file_symbols: whether to include references that are file symbols. This
            is often a fallback mechanism for when the reference cannot be resolved to a symbol.
        :return: List of objects containing the symbol and the location of the reference.
        """
        if not self.server_started:
            log.error("request_referencing_symbols called before Language Server started")
            raise SolidLSPException("Language Server not started")

        # First, get all references to the symbol
        references = self.request_references(relative_file_path, line, column)
        if not references:
            return []

        # For each reference, find the containing symbol
        result = []
        incoming_symbol = None
        for ref in references:
            ref_path = ref["relativePath"]
            assert ref_path is not None
            ref_line = ref["range"]["start"]["line"]
            ref_col = ref["range"]["start"]["character"]

            with self.open_file(ref_path) as file_data:
                # Get the containing symbol for this reference
                containing_symbol = self.request_containing_symbol(ref_path, ref_line, ref_col, include_body=include_body)
                if containing_symbol is None:
                    # TODO: HORRIBLE HACK! I don't know how to do it better for now...
                    # THIS IS BOUND TO BREAK IN MANY CASES! IT IS ALSO SPECIFIC TO PYTHON!
                    # Background:
                    # When a variable is used to change something, like
                    #
                    # instance = MyClass()
                    # instance.status = "new status"
                    #
                    # we can't find the containing symbol for the reference to `status`
                    # since there is no container on the line of the reference
                    # The hack is to try to find a variable symbol in the containing module
                    # by using the text of the reference to find the variable name (In a very heuristic way)
                    # and then look for a symbol with that name and kind Variable
                    ref_text = file_data.contents.split("\n")[ref_line]
                    if "." in ref_text:
                        containing_symbol_name = ref_text.split(".")[0]
                        document_symbols = self.request_document_symbols(ref_path)
                        for symbol in document_symbols.iter_symbols():
                            if symbol["name"] == containing_symbol_name and symbol["kind"] == ls_types.SymbolKind.Variable:
                                containing_symbol = copy(symbol)
                                containing_symbol["location"] = ref
                                containing_symbol["range"] = ref["range"]
                                break

                # We failed retrieving the symbol, falling back to creating a file symbol
                if containing_symbol is None and include_file_symbols:
                    log.warning(f"Could not find containing symbol for {ref_path}:{ref_line}:{ref_col}. Returning file symbol instead")
                    fileRange = self._get_range_from_file_content(file_data.contents)
                    location = ls_types.Location(
                        uri=str(pathlib.Path(os.path.join(self.repository_root_path, ref_path)).as_uri()),
                        range=fileRange,
                        absolutePath=str(os.path.join(self.repository_root_path, ref_path)),
                        relativePath=ref_path,
                    )
                    name = os.path.splitext(os.path.basename(ref_path))[0]

                    if include_body:
                        body = self.retrieve_full_file_content(ref_path)
                    else:
                        body = ""

                    containing_symbol = ls_types.UnifiedSymbolInformation(
                        kind=ls_types.SymbolKind.File,
                        range=fileRange,
                        selectionRange=fileRange,
                        location=location,
                        name=name,
                        children=[],
                        body=body,
                    )
                if containing_symbol is None or (not include_file_symbols and containing_symbol["kind"] == ls_types.SymbolKind.File):
                    continue

                assert "location" in containing_symbol
                assert "selectionRange" in containing_symbol

                # Checking for self-reference
                if (
                    containing_symbol["location"]["relativePath"] == relative_file_path
                    and containing_symbol["selectionRange"]["start"]["line"] == ref_line
                    and containing_symbol["selectionRange"]["start"]["character"] == ref_col
                ):
                    incoming_symbol = containing_symbol
                    if include_self:
                        result.append(ReferenceInSymbol(symbol=containing_symbol, line=ref_line, character=ref_col))
                        continue
                    log.debug(f"Found self-reference for {incoming_symbol['name']}, skipping it since {include_self=}")
                    continue

                # checking whether reference is an import
                # This is neither really safe nor elegant, but if we don't do it,
                # there is no way to distinguish between definitions and imports as import is not a symbol-type
                # and we get the type referenced symbol resulting from imports...
                if (
                    not include_imports
                    and incoming_symbol is not None
                    and containing_symbol["name"] == incoming_symbol["name"]
                    and containing_symbol["kind"] == incoming_symbol["kind"]
                ):
                    log.debug(
                        f"Found import of referenced symbol {incoming_symbol['name']}"
                        f"in {containing_symbol['location']['relativePath']}, skipping"
                    )
                    continue

                result.append(ReferenceInSymbol(symbol=containing_symbol, line=ref_line, character=ref_col))

        return result

    def request_containing_symbol(
        self,
        relative_file_path: str,
        line: int,
        column: int | None = None,
        strict: bool = False,
        include_body: bool = False,
    ) -> ls_types.UnifiedSymbolInformation | None:
        """
        Finds the first symbol containing the position for the given file.
        For Python, container symbols are considered to be those with kinds corresponding to
        functions, methods, or classes (typically: Function (12), Method (6), Class (5)).

        The method operates as follows:
          - Request the document symbols for the file.
          - Filter symbols to those that start at or before the given line.
          - From these, first look for symbols whose range contains the (line, column).
          - If one or more symbols contain the position, return the one with the greatest starting position
            (i.e. the innermost container).
          - If none (strictly) contain the position, return the symbol with the greatest starting position
            among those above the given line.
          - If no container candidates are found, return None.

        :param relative_file_path: The relative path to the Python file.
        :param line: The 0-indexed line number.
        :param column: The 0-indexed column (also called character). If not passed, the lookup will be based
            only on the line.
        :param strict: If True, the position must be strictly within the range of the symbol.
            Setting to True is useful for example for finding the parent of a symbol, as with strict=False,
            and the line pointing to a symbol itself, the containing symbol will be the symbol itself
            (and not the parent).
        :param include_body: Whether to include the body of the symbol in the result.
        :return: The container symbol (if found) or None.
        """
        # checking if the line is empty, unfortunately ugly and duplicating code, but I don't want to refactor
        with self.open_file(relative_file_path):
            absolute_file_path = str(PurePath(self.repository_root_path, relative_file_path))
            content = FileUtils.read_file(absolute_file_path, self._encoding)
            if content.split("\n")[line].strip() == "":
                log.error(f"Passing empty lines to request_container_symbol is currently not supported, {relative_file_path=}, {line=}")
                return None

        document_symbols = self.request_document_symbols(relative_file_path)

        # make jedi and pyright api compatible
        # the former has no location, the later has no range
        # we will just always add location of the desired format to all symbols
        for symbol in document_symbols.iter_symbols():
            if "location" not in symbol:
                range = symbol["range"]
                location = ls_types.Location(
                    uri=f"file:/{absolute_file_path}",
                    range=range,
                    absolutePath=absolute_file_path,
                    relativePath=relative_file_path,
                )
                symbol["location"] = location
            else:
                location = symbol["location"]
                assert "range" in location
                location["absolutePath"] = absolute_file_path
                location["relativePath"] = relative_file_path
                location["uri"] = Path(absolute_file_path).as_uri()

        # Allowed container kinds, currently only for Python
        container_symbol_kinds = {ls_types.SymbolKind.Method, ls_types.SymbolKind.Function, ls_types.SymbolKind.Class}

        def is_position_in_range(line: int, range_d: ls_types.Range) -> bool:
            start = range_d["start"]
            end = range_d["end"]

            column_condition = True
            if strict:
                line_condition = end["line"] >= line > start["line"]
                if column is not None and line == start["line"]:
                    column_condition = column > start["character"]
            else:
                line_condition = end["line"] >= line >= start["line"]
                if column is not None and line == start["line"]:
                    column_condition = column >= start["character"]
            return line_condition and column_condition

        # Only consider containers that are not one-liners (otherwise we may get imports)
        candidate_containers = [
            s
            for s in document_symbols.iter_symbols()
            if s["kind"] in container_symbol_kinds and s["location"]["range"]["start"]["line"] != s["location"]["range"]["end"]["line"]
        ]
        var_containers = [s for s in document_symbols.iter_symbols() if s["kind"] == ls_types.SymbolKind.Variable]
        candidate_containers.extend(var_containers)

        if not candidate_containers:
            return None

        # From the candidates, find those whose range contains the given position.
        containing_symbols = []
        for symbol in candidate_containers:
            s_range = symbol["location"]["range"]
            if not is_position_in_range(line, s_range):
                continue
            containing_symbols.append(symbol)

        if containing_symbols:
            # Return the one with the greatest starting position (i.e. the innermost container).
            containing_symbol = max(containing_symbols, key=lambda s: s["location"]["range"]["start"]["line"])
            if include_body:
                containing_symbol["body"] = self.retrieve_symbol_body(containing_symbol)
            return containing_symbol
        else:
            return None

    def request_container_of_symbol(
        self, symbol: ls_types.UnifiedSymbolInformation, include_body: bool = False
    ) -> ls_types.UnifiedSymbolInformation | None:
        """
        Finds the container of the given symbol if there is one. If the parent attribute is present, the parent is returned
        without further searching.

        :param symbol: The symbol to find the container of.
        :param include_body: whether to include the body of the symbol in the result.
        :return: The container of the given symbol or None if no container is found.
        """
        if "parent" in symbol:
            return symbol["parent"]
        assert "location" in symbol, f"Symbol {symbol} has no location and no parent attribute"
        return self.request_containing_symbol(
            symbol["location"]["relativePath"],  # type: ignore
            symbol["location"]["range"]["start"]["line"],
            symbol["location"]["range"]["start"]["character"],
            strict=True,
            include_body=include_body,
        )

    def _get_preferred_definition(self, definitions: list[ls_types.Location]) -> ls_types.Location:
        """
        Select the preferred definition from a list of definitions.

        When multiple definitions are returned (e.g., both source and type definitions),
        this method determines which one to use. The base implementation simply returns
        the first definition.

        Subclasses can override this method to implement language-specific preferences.
        For example, TypeScript/Vue servers may prefer source files over .d.ts type
        definition files.

        :param definitions: A non-empty list of definition locations.
        :return: The preferred definition location.
        """
        return definitions[0]

    def request_defining_symbol(
        self,
        relative_file_path: str,
        line: int,
        column: int,
        include_body: bool = False,
    ) -> ls_types.UnifiedSymbolInformation | None:
        """
        Finds the symbol that defines the symbol at the given location.

        This method first finds the definition of the symbol at the given position,
        then retrieves the full symbol information for that definition.

        :param relative_file_path: The relative path to the file.
        :param line: The 0-indexed line number.
        :param column: The 0-indexed column number.
        :param include_body: whether to include the body of the symbol in the result.
        :return: The symbol information for the definition, or None if not found.
        """
        if not self.server_started:
            log.error("request_defining_symbol called before language server started")
            raise SolidLSPException("Language Server not started")

        # Get the definition location(s)
        definitions = self.request_definition(relative_file_path, line, column)
        if not definitions:
            return None

        # Select the preferred definition (subclasses can override _get_preferred_definition)
        definition = self._get_preferred_definition(definitions)
        def_path = definition["relativePath"]
        assert def_path is not None
        def_line = definition["range"]["start"]["line"]
        def_col = definition["range"]["start"]["character"]

        # Find the symbol at or containing this location
        defining_symbol = self.request_containing_symbol(def_path, def_line, def_col, strict=False, include_body=include_body)

        return defining_symbol

    def _save_raw_document_symbols_cache(self) -> None:
        cache_file = self.cache_dir / self.RAW_DOCUMENT_SYMBOL_CACHE_FILENAME

        if not self._raw_document_symbols_cache_is_modified:
            log.debug("No changes to raw document symbols cache, skipping save")
            return

        log.info("Saving updated raw document symbols cache to %s", cache_file)
        try:
            save_cache(str(cache_file), self._raw_document_symbols_cache_version(), self._raw_document_symbols_cache)
            self._raw_document_symbols_cache_is_modified = False
        except Exception as e:
            log.error(
                "Failed to save raw document symbols cache to %s: %s. Note: this may have resulted in a corrupted cache file.",
                cache_file,
                e,
            )

    def _raw_document_symbols_cache_version(self) -> tuple[int, Hashable]:
        return (self.RAW_DOCUMENT_SYMBOLS_CACHE_VERSION, self._ls_specific_raw_document_symbols_cache_version)

    def _load_raw_document_symbols_cache(self) -> None:
        cache_file = self.cache_dir / self.RAW_DOCUMENT_SYMBOL_CACHE_FILENAME

        if not cache_file.exists():
            # check for legacy cache to load to migrate
            legacy_cache_file = self.cache_dir / self.RAW_DOCUMENT_SYMBOL_CACHE_FILENAME_LEGACY_FALLBACK
            if legacy_cache_file.exists():
                try:
                    legacy_cache: dict[
                        str, tuple[str, tuple[list[ls_types.UnifiedSymbolInformation], list[ls_types.UnifiedSymbolInformation]]]
                    ] = load_pickle(legacy_cache_file)
                    log.info("Migrating legacy document symbols cache with %d entries", len(legacy_cache))
                    num_symbols_migrated = 0
                    migrated_cache = {}
                    for cache_key, (file_hash, (all_symbols, root_symbols)) in legacy_cache.items():
                        if cache_key.endswith("-True"):  # include_body=True
                            new_cache_key = cache_key[:-5]
                            migrated_cache[new_cache_key] = (file_hash, root_symbols)
                            num_symbols_migrated += len(all_symbols)
                    log.info("Migrated %d document symbols from legacy cache", num_symbols_migrated)
                    self._raw_document_symbols_cache = migrated_cache  # type: ignore
                    self._raw_document_symbols_cache_is_modified = True
                    self._save_raw_document_symbols_cache()
                    legacy_cache_file.unlink()
                    return
                except Exception as e:
                    log.error("Error during cache migration: %s", e)
                    return

        # load existing cache (if any)
        if cache_file.exists():
            log.info("Loading document symbols cache from %s", cache_file)
            try:
                saved_cache = load_cache(str(cache_file), self._raw_document_symbols_cache_version())
                if saved_cache is not None:
                    self._raw_document_symbols_cache = saved_cache
                    log.info(f"Loaded {len(self._raw_document_symbols_cache)} entries from raw document symbols cache.")
            except Exception as e:
                # cache can become corrupt, so just skip loading it
                log.warning(
                    "Failed to load raw document symbols cache from %s (%s); Ignoring cache.",
                    cache_file,
                    e,
                )

    def _save_document_symbols_cache(self) -> None:
        cache_file = self.cache_dir / self.DOCUMENT_SYMBOL_CACHE_FILENAME

        if not self._document_symbols_cache_is_modified:
            log.debug("No changes to document symbols cache, skipping save")
            return

        log.info("Saving updated document symbols cache to %s", cache_file)
        try:
            save_cache(str(cache_file), self.DOCUMENT_SYMBOL_CACHE_VERSION, self._document_symbols_cache)
            self._document_symbols_cache_is_modified = False
        except Exception as e:
            log.error(
                "Failed to save document symbols cache to %s: %s. Note: this may have resulted in a corrupted cache file.",
                cache_file,
                e,
            )

    def _load_document_symbols_cache(self) -> None:
        cache_file = self.cache_dir / self.DOCUMENT_SYMBOL_CACHE_FILENAME
        if cache_file.exists():
            log.info("Loading document symbols cache from %s", cache_file)
            try:
                saved_cache = load_cache(str(cache_file), self.DOCUMENT_SYMBOL_CACHE_VERSION)
                if saved_cache is not None:
                    self._document_symbols_cache = saved_cache
                    log.info(f"Loaded {len(self._document_symbols_cache)} entries from document symbols cache.")
            except Exception as e:
                # cache can become corrupt, so just skip loading it
                log.warning(
                    "Failed to load document symbols cache from %s (%s); Ignoring cache.",
                    cache_file,
                    e,
                )

    def save_cache(self) -> None:
        self._save_raw_document_symbols_cache()
        self._save_document_symbols_cache()

    def request_workspace_symbol(self, query: str) -> list[ls_types.UnifiedSymbolInformation] | None:
        """
        Raise a [workspace/symbol](https://microsoft.github.io/language-server-protocol/specifications/lsp/3.17/specification/#workspace_symbol) request to the Language Server
        to find symbols across the whole workspace. Wait for the response and return the result.

        :param query: The query string to filter symbols by

        :return: A list of matching symbols
        """
        response = self.server.send.workspace_symbol({"query": query})
        if response is None:
            return None

        assert isinstance(response, list)

        ret: list[ls_types.UnifiedSymbolInformation] = []
        for item in response:
            assert isinstance(item, dict)

            assert LSPConstants.NAME in item
            assert LSPConstants.KIND in item
            assert LSPConstants.LOCATION in item

            ret.append(ls_types.UnifiedSymbolInformation(**item))  # type: ignore

        return ret

    def request_rename_symbol_edit(
        self,
        relative_file_path: str,
        line: int,
        column: int,
        new_name: str,
    ) -> ls_types.WorkspaceEdit | None:
        """
        Retrieve a WorkspaceEdit for renaming the symbol at the given location to the new name.
        Does not apply the edit, just retrieves it. In order to actually rename the symbol, call apply_workspace_edit.

        :param relative_file_path: The relative path to the file containing the symbol
        :param line: The 0-indexed line number of the symbol
        :param column: The 0-indexed column number of the symbol
        :param new_name: The new name for the symbol
        :return: A WorkspaceEdit containing the changes needed to rename the symbol, or None if rename is not supported
        """
        params = RenameParams(
            textDocument=ls_types.TextDocumentIdentifier(
                uri=pathlib.Path(os.path.join(self.repository_root_path, relative_file_path)).as_uri()
            ),
            position=ls_types.Position(line=line, character=column),
            newName=new_name,
        )

        return self.server.send.rename(params)

    def apply_text_edits_to_file(self, relative_path: str, edits: list[ls_types.TextEdit]) -> None:
        """
        Apply a list of text edits to a file.

        :param relative_path: The relative path of the file to edit
        :param edits: List of TextEdit dictionaries to apply
        """
        with self.open_file(relative_path):
            # Sort edits by position (latest first) to avoid position shifts
            sorted_edits = sorted(edits, key=lambda e: (e["range"]["start"]["line"], e["range"]["start"]["character"]), reverse=True)

            for edit in sorted_edits:
                start_pos = ls_types.Position(line=edit["range"]["start"]["line"], character=edit["range"]["start"]["character"])
                end_pos = ls_types.Position(line=edit["range"]["end"]["line"], character=edit["range"]["end"]["character"])

                # Delete the old text and insert the new text
                self.delete_text_between_positions(relative_path, start_pos, end_pos)
                self.insert_text_at_position(relative_path, start_pos["line"], start_pos["character"], edit["newText"])

    def start(self) -> "SolidLanguageServer":
        """
        Starts the language server process and connects to it. Call shutdown when ready.

        :return: self for method chaining
        """
        log.info(f"Starting language server with language {self.language_server.language} for {self.language_server.repository_root_path}")
        self._start_server_process()
        return self

    def stop(self, shutdown_timeout: float = 2.0) -> None:
        """
        Stops the language server process.
        This function never raises an exception (any exceptions during shutdown are logged).

        :param shutdown_timeout: time, in seconds, to wait for the server to shutdown gracefully before killing it
        """
        try:
            self._shutdown(timeout=shutdown_timeout)
        except Exception as e:
            log.warning(f"Exception while shutting down language server: {e}")

    @property
    def language_server(self) -> Self:
        return self

    @property
    def handler(self) -> SolidLanguageServerHandler:
        """Access the underlying language server handler.

        Useful for advanced operations like sending custom commands
        or registering notification handlers.
        """
        return self.server

    def is_running(self) -> bool:
        return self.server.is_running()<|MERGE_RESOLUTION|>--- conflicted
+++ resolved
@@ -227,144 +227,8 @@
         if solidlsp_settings is None:
             solidlsp_settings = SolidLSPSettings()
 
-<<<<<<< HEAD
-        if config.code_language == Language.PYTHON:
-            from solidlsp.language_servers.pyright_server import (
-                PyrightServer,
-            )
-
-            ls = PyrightServer(config, logger, repository_root_path, solidlsp_settings=solidlsp_settings)
-        elif config.code_language == Language.PYTHON_JEDI:
-            from solidlsp.language_servers.jedi_server import JediServer
-
-            ls = JediServer(config, logger, repository_root_path, solidlsp_settings=solidlsp_settings)
-        elif config.code_language == Language.JAVA:
-            from solidlsp.language_servers.eclipse_jdtls import (
-                EclipseJDTLS,
-            )
-
-            ls = EclipseJDTLS(config, logger, repository_root_path, solidlsp_settings=solidlsp_settings)
-
-        elif config.code_language == Language.KOTLIN:
-            from solidlsp.language_servers.kotlin_language_server import (
-                KotlinLanguageServer,
-            )
-
-            ls = KotlinLanguageServer(config, logger, repository_root_path, solidlsp_settings=solidlsp_settings)
-
-        elif config.code_language == Language.RUST:
-            from solidlsp.language_servers.rust_analyzer import (
-                RustAnalyzer,
-            )
-
-            ls = RustAnalyzer(config, logger, repository_root_path, solidlsp_settings=solidlsp_settings)
-
-        elif config.code_language == Language.CSHARP:
-            from solidlsp.language_servers.csharp_language_server import CSharpLanguageServer
-
-            ls = CSharpLanguageServer(config, logger, repository_root_path, solidlsp_settings=solidlsp_settings)
-        elif config.code_language == Language.CSHARP_OMNISHARP:
-            from solidlsp.language_servers.omnisharp import OmniSharp
-
-            ls = OmniSharp(config, logger, repository_root_path, solidlsp_settings=solidlsp_settings)
-        elif config.code_language == Language.TYPESCRIPT:
-            from solidlsp.language_servers.typescript_language_server import (
-                TypeScriptLanguageServer,
-            )
-
-            ls = TypeScriptLanguageServer(config, logger, repository_root_path, solidlsp_settings=solidlsp_settings)
-        elif config.code_language == Language.TYPESCRIPT_VTS:
-            # VTS based Language Server implementation, need to experiment to see if it improves performance
-            from solidlsp.language_servers.vts_language_server import VtsLanguageServer
-
-            ls = VtsLanguageServer(config, logger, repository_root_path, solidlsp_settings=solidlsp_settings)
-        elif config.code_language == Language.GO:
-            from solidlsp.language_servers.gopls import Gopls
-
-            ls = Gopls(config, logger, repository_root_path, solidlsp_settings=solidlsp_settings)
-
-        elif config.code_language == Language.RUBY:
-            from solidlsp.language_servers.ruby_lsp import RubyLsp
-
-            ls = RubyLsp(config, logger, repository_root_path, solidlsp_settings=solidlsp_settings)
-
-        elif config.code_language == Language.RUBY_SOLARGRAPH:
-            from solidlsp.language_servers.solargraph import Solargraph
-
-            ls = Solargraph(config, logger, repository_root_path, solidlsp_settings=solidlsp_settings)
-
-        elif config.code_language == Language.DART:
-            from solidlsp.language_servers.dart_language_server import DartLanguageServer
-
-            ls = DartLanguageServer(config, logger, repository_root_path, solidlsp_settings=solidlsp_settings)
-
-        elif config.code_language == Language.CPP:
-            from solidlsp.language_servers.clangd_language_server import ClangdLanguageServer
-
-            ls = ClangdLanguageServer(config, logger, repository_root_path, solidlsp_settings=solidlsp_settings)
-
-        elif config.code_language == Language.PHP:
-            from solidlsp.language_servers.intelephense import Intelephense
-
-            ls = Intelephense(config, logger, repository_root_path, solidlsp_settings=solidlsp_settings)
-
-        elif config.code_language == Language.CLOJURE:
-            from solidlsp.language_servers.clojure_lsp import ClojureLSP
-
-            ls = ClojureLSP(config, logger, repository_root_path, solidlsp_settings=solidlsp_settings)
-
-        elif config.code_language == Language.ELIXIR:
-            from solidlsp.language_servers.elixir_tools.elixir_tools import ElixirTools
-
-            ls = ElixirTools(config, logger, repository_root_path, solidlsp_settings=solidlsp_settings)
-
-        elif config.code_language == Language.TERRAFORM:
-            from solidlsp.language_servers.terraform_ls import TerraformLS
-
-            ls = TerraformLS(config, logger, repository_root_path, solidlsp_settings=solidlsp_settings)
-
-        elif config.code_language == Language.SWIFT:
-            from solidlsp.language_servers.sourcekit_lsp import SourceKitLSP
-
-            ls = SourceKitLSP(config, logger, repository_root_path, solidlsp_settings=solidlsp_settings)
-
-        elif config.code_language == Language.BASH:
-            from solidlsp.language_servers.bash_language_server import BashLanguageServer
-
-            ls = BashLanguageServer(config, logger, repository_root_path, solidlsp_settings=solidlsp_settings)
-
-        elif config.code_language == Language.ZIG:
-            from solidlsp.language_servers.zls import ZigLanguageServer
-
-            ls = ZigLanguageServer(config, logger, repository_root_path, solidlsp_settings=solidlsp_settings)
-
-        elif config.code_language == Language.NIX:
-            from solidlsp.language_servers.nixd_ls import NixLanguageServer
-
-            ls = NixLanguageServer(config, logger, repository_root_path, solidlsp_settings=solidlsp_settings)
-
-        elif config.code_language == Language.LUA:
-            from solidlsp.language_servers.lua_ls import LuaLanguageServer
-
-            ls = LuaLanguageServer(config, logger, repository_root_path, solidlsp_settings=solidlsp_settings)
-
-        elif config.code_language == Language.ERLANG:
-            from solidlsp.language_servers.erlang_language_server import ErlangLanguageServer
-
-            ls = ErlangLanguageServer(config, logger, repository_root_path, solidlsp_settings=solidlsp_settings)
-
-        elif config.code_language == Language.OCAML:
-            from solidlsp.language_servers.ocaml_lsp_server.ocaml_lsp_server import OcamlLanguageServer
-
-            ls = OcamlLanguageServer(config, logger, repository_root_path, solidlsp_settings=solidlsp_settings)
-
-        else:
-            logger.log(f"Language {config.code_language} is not supported", logging.ERROR)
-            raise SolidLSPException(f"Language {config.code_language} is not supported")
-=======
         # Ensure repository_root_path is absolute to avoid issues with file URIs
         repository_root_path = os.path.abspath(repository_root_path)
->>>>>>> 29f0a8b7
 
         ls_class = config.code_language.get_ls_class()
         # For now, we assume that all language server implementations have the same signature of the constructor
