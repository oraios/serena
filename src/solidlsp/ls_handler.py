import asyncio
import json
import logging
import os
import platform
import subprocess
import threading
import time
from collections.abc import Callable
from dataclasses import dataclass
from queue import Empty, Queue
from typing import Any

import psutil
from sensai.util.string import ToStringMixin

from solidlsp.ls_exceptions import SolidLSPException
from solidlsp.ls_request import LanguageServerRequest
from solidlsp.lsp_protocol_handler.lsp_requests import LspNotification
from solidlsp.lsp_protocol_handler.lsp_types import ErrorCodes
from solidlsp.lsp_protocol_handler.server import (
    ENCODING,
    LSPError,
    MessageType,
    PayloadLike,
    ProcessLaunchInfo,
    StringDict,
    content_length,
    create_message,
    make_error_response,
    make_notification,
    make_request,
    make_response,
)
from solidlsp.util.subprocess_util import subprocess_kwargs

log = logging.getLogger(__name__)


class LanguageServerTerminatedException(Exception):
    """
    Exception raised when the language server process has terminated unexpectedly.
    """

    def __init__(self, message: str, cause: Exception | None = None) -> None:
        super().__init__(message)
        self.message = message
        self.cause = cause

    def __str__(self) -> str:
        return f"LanguageServerTerminatedException: {self.message}" + (f"; Cause: {self.cause}" if self.cause else "")


class Request(ToStringMixin):

    @dataclass
    class Result:
        payload: PayloadLike | None = None
        error: Exception | None = None

        def is_error(self) -> bool:
            return self.error is not None

    def __init__(self, request_id: int, method: str) -> None:
        self._request_id = request_id
        self._method = method
        self._status = "pending"
        self._result_queue: Queue[Request.Result] = Queue()

    def _tostring_includes(self) -> list[str]:
        return ["_request_id", "_status", "_method"]

    def on_result(self, params: PayloadLike) -> None:
        self._status = "completed"
        self._result_queue.put(Request.Result(payload=params))

    def on_error(self, err: Exception) -> None:
        """
        :param err: the error that occurred while processing the request (typically an LSPError
            for errors returned by the LS or LanguageServerTerminatedException if the error
            is due to the language server process terminating unexpectedly).
        """
        self._status = "error"
        self._result_queue.put(Request.Result(error=err))

    def get_result(self, timeout: float | None = None) -> Result:
        try:
            return self._result_queue.get(timeout=timeout)
        except Empty as e:
            if timeout is not None:
                raise TimeoutError(f"Request timed out ({timeout=})") from e
            raise e


class SolidLanguageServerHandler:
    """
    This class provides the implementation of Python client for the Language Server Protocol.
    A class that launches the language server and communicates with it
    using the Language Server Protocol (LSP).

    It provides methods for sending requests, responses, and notifications to the server
    and for registering handlers for requests and notifications from the server.

    Uses JSON-RPC 2.0 for communication with the server over stdin/stdout.

    Attributes:
        send: A LspRequest object that can be used to send requests to the server and
            await for the responses.
        notify: A LspNotification object that can be used to send notifications to the server.
        cmd: A string that represents the command to launch the language server process.
        process: A subprocess.Popen object that represents the language server process.
        request_id: An integer that represents the next available request id for the client.
        _pending_requests: A dictionary that maps request ids to Request objects that
            store the results or errors of the requests.
        on_request_handlers: A dictionary that maps method names to callback functions
            that handle requests from the server.
        on_notification_handlers: A dictionary that maps method names to callback functions
            that handle notifications from the server.
        logger: An optional function that takes two strings (source and destination) and
            a payload dictionary, and logs the communication between the client and the server.
        tasks: A dictionary that maps task ids to asyncio.Task objects that represent
            the asynchronous tasks created by the handler.
        task_counter: An integer that represents the next available task id for the handler.
        loop: An asyncio.AbstractEventLoop object that represents the event loop used by the handler.
        start_independent_lsp_process: An optional boolean flag that indicates whether to start the
        language server process in an independent process group. Default is `True`. Setting it to
        `False` means that the language server process will be in the same process group as the
        the current process, and any SIGINT and SIGTERM signals will be sent to both processes.

    """

    def __init__(
        self,
        process_launch_info: ProcessLaunchInfo,
        logger: Callable[[str, str, StringDict | str], None] | None = None,
        start_independent_lsp_process: bool = True,
        request_timeout: float | None = None,
    ) -> None:
        self.send = LanguageServerRequest(self)
        self.notify = LspNotification(self.send_notification)

        self.process_launch_info = process_launch_info
<<<<<<< HEAD
        self.process: subprocess.Popen[bytes] | None = None
=======
        self.process: subprocess.Popen | None = None
>>>>>>> 1e06812d
        self._is_shutting_down = False

        self.request_id = 1
        self._pending_requests: dict[Any, Request] = {}
        self.on_request_handlers: dict[str, Callable[[Any], Any]] = {}
        self.on_notification_handlers: dict[str, Callable[[Any], None]] = {}
        self.logger = logger
        self.tasks: dict[int, Any] = {}
        self.task_counter = 0
        self.loop = None
        self.start_independent_lsp_process = start_independent_lsp_process
        self._request_timeout = request_timeout

        # Add thread locks for shared resources to prevent race conditions
        self._stdin_lock = threading.Lock()
        self._request_id_lock = threading.Lock()
        self._response_handlers_lock = threading.Lock()
        self._tasks_lock = threading.Lock()

    def set_request_timeout(self, timeout: float | None) -> None:
        """
        :param timeout: the timeout, in seconds, for all requests sent to the language server.
        """
        self._request_timeout = timeout

    def is_running(self) -> bool:
        """
        Checks if the language server process is currently running.
        """
        return self.process is not None and self.process.returncode is None

    def start(self) -> None:
        """
        Starts the language server process and creates a task to continuously read from its stdout to handle communications
        from the server to the client
        """
        child_proc_env = os.environ.copy()
        child_proc_env.update(self.process_launch_info.env)

        cmd = self.process_launch_info.cmd
        is_windows = platform.system() == "Windows"
        if not isinstance(cmd, str) and not is_windows:
            # Since we are using the shell, we need to convert the command list to a single string
            # on Linux/macOS
            cmd = " ".join(cmd)
        log.info("Starting language server process via command: %s", self.process_launch_info.cmd)
        kwargs = subprocess_kwargs()
        kwargs["start_new_session"] = self.start_independent_lsp_process
        self.process = subprocess.Popen(
            cmd,
            stdout=subprocess.PIPE,
            stdin=subprocess.PIPE,
            stderr=subprocess.PIPE,
            env=child_proc_env,
            cwd=self.process_launch_info.cwd,
            shell=True,
            **kwargs,
        )

        # Check if process terminated immediately
        if self.process.returncode is not None:
            log.error("Language server has already terminated/could not be started")
            # Process has already terminated
            stderr_data = self.process.stderr.read() if self.process.stderr else b""
            error_message = stderr_data.decode("utf-8", errors="replace")
            raise RuntimeError(f"Process terminated immediately with code {self.process.returncode}. Error: {error_message}")

        # start threads to read stdout and stderr of the process
        threading.Thread(
            target=self._read_ls_process_stdout,
            name="LSP-stdout-reader",
            daemon=True,
        ).start()
        threading.Thread(
            target=self._read_ls_process_stderr,
            name="LSP-stderr-reader",
            daemon=True,
        ).start()

    def stop(self) -> None:
        """
        Sends the terminate signal to the language server process and waits for it to exit, with a timeout, killing it if necessary
        """
        process = self.process
        self.process = None
        if process:
            self._cleanup_process(process)

    def _cleanup_process(self, process: subprocess.Popen[bytes]) -> None:
        """Clean up a process: close stdin, terminate/kill process, close stdout/stderr."""
        # Close stdin first to prevent deadlocks
        # See: https://bugs.python.org/issue35539
        self._safely_close_pipe(process.stdin)

        # Terminate/kill the process if it's still running
        if process.returncode is None:
            self._terminate_or_kill_process(process)

        # Close stdout and stderr pipes after process has exited
        # This is essential to prevent "I/O operation on closed pipe" errors and
        # "Event loop is closed" errors during garbage collection
        # See: https://bugs.python.org/issue41320 and https://github.com/python/cpython/issues/88050
        self._safely_close_pipe(process.stdout)
        self._safely_close_pipe(process.stderr)

    def _safely_close_pipe(self, pipe: Any) -> None:
        """Safely close a pipe, ignoring any exceptions."""
        if pipe:
            try:
                pipe.close()
            except Exception:
                pass

    def _terminate_or_kill_process(self, process: subprocess.Popen[bytes]) -> None:
        """Try to terminate the process gracefully, then forcefully if necessary."""
        # First try to terminate the process tree gracefully
        self._signal_process_tree(process, terminate=True)

    def _signal_process_tree(self, process: subprocess.Popen[bytes], terminate: bool = True) -> None:
        """Send signal (terminate or kill) to the process and all its children."""
        signal_method = "terminate" if terminate else "kill"

        # Try to get the parent process
        parent = None
        try:
            parent = psutil.Process(process.pid)
        except (psutil.NoSuchProcess, psutil.AccessDenied, Exception):
            pass

        # If we have the parent process and it's running, signal the entire tree
        if parent and parent.is_running():
            # Signal children first
            for child in parent.children(recursive=True):
                try:
                    getattr(child, signal_method)()
                except (psutil.NoSuchProcess, psutil.AccessDenied, Exception):
                    pass

            # Then signal the parent
            try:
                getattr(parent, signal_method)()
            except (psutil.NoSuchProcess, psutil.AccessDenied, Exception):
                pass
        else:
            # Fall back to direct process signaling
            try:
                getattr(process, signal_method)()
            except Exception:
                pass

    def shutdown(self) -> None:
        """
        Perform the shutdown sequence for the client, including sending the shutdown request to the server and notifying it of exit
        """
        self._is_shutting_down = True
        self._log("Sending shutdown request to server")
        self.send.shutdown()
        self._log("Received shutdown response from server")
        self._log("Sending exit notification to server")
        self.notify.exit()
        self._log("Sent exit notification to server")

    def _log(self, message: str | StringDict) -> None:
        """
        Create a log message
        """
        if self.logger is not None:
            self.logger("client", "logger", message)

    @staticmethod
    def _read_bytes_from_process(process: subprocess.Popen[bytes], stream: Any, num_bytes: int) -> bytes:
        """Read exactly num_bytes from process stdout"""
        data = b""
        while len(data) < num_bytes:
            chunk = stream.read(num_bytes - len(data))
            if not chunk:
                if process.poll() is not None:
                    raise LanguageServerTerminatedException(
                        f"Process terminated while trying to read response (read {num_bytes} of {len(data)} bytes before termination)"
                    )
                # Process still running but no data available yet, retry after a short delay
                time.sleep(0.01)
                continue
            data += chunk
        return data

    def _read_ls_process_stdout(self) -> None:
        """
        Continuously read from the language server process stdout and handle the messages
        invoking the registered response and notification handlers
        """
        exception: Exception | None = None
        try:
            while self.process and self.process.stdout:
                if self.process.poll() is not None:  # process has terminated
                    break
                line = self.process.stdout.readline()
                if not line:
                    continue
                try:
                    num_bytes = content_length(line)
                except ValueError:
                    continue
                if num_bytes is None:
                    continue
                while line and line.strip():
                    line = self.process.stdout.readline()
                if not line:
                    continue
                body = self._read_bytes_from_process(self.process, self.process.stdout, num_bytes)

                self._handle_body(body)
        except LanguageServerTerminatedException as e:
            exception = e
        except (BrokenPipeError, ConnectionResetError) as e:
            exception = LanguageServerTerminatedException("Language server process terminated while reading stdout", cause=e)
        except Exception as e:
            exception = LanguageServerTerminatedException("Unexpected error while reading stdout from language server process", cause=e)
        log.info("Language server stdout reader thread has terminated")
        if not self._is_shutting_down:
            if exception is None:
                exception = LanguageServerTerminatedException("Language server stdout read process terminated unexpectedly")
            log.error(str(exception))
            self._cancel_pending_requests(exception)

    def _read_ls_process_stderr(self) -> None:
        """
        Continuously read from the language server process stderr and log the messages
        """
        try:
            while self.process and self.process.stderr:
                if self.process.poll() is not None:
                    # process has terminated
                    break
                line = self.process.stderr.readline()
                if not line:
                    continue
                line = line.decode(ENCODING, errors="replace")
                line_lower = line.lower()
                if "error" in line_lower or "exception" in line_lower or line.startswith("E["):
                    level = logging.ERROR
                else:
                    level = logging.INFO
                log.log(level, line)
        except Exception as e:
            log.error("Error while reading stderr from language server process: %s", e, exc_info=e)
        if not self._is_shutting_down:
            log.error("Language server stderr reader thread terminated unexpectedly")
        else:
            log.info("Language server stderr reader thread has terminated")

    def _handle_body(self, body: bytes) -> None:
        """
        Parse the body text received from the language server process and invoke the appropriate handler
        """
        try:
            self._receive_payload(json.loads(body))
        except OSError as ex:
            self._log(f"malformed {ENCODING}: {ex}")
        except UnicodeDecodeError as ex:
            self._log(f"malformed {ENCODING}: {ex}")
        except json.JSONDecodeError as ex:
            self._log(f"malformed JSON: {ex}")

    def _receive_payload(self, payload: StringDict) -> None:
        """
        Determine if the payload received from server is for a request, response, or notification and invoke the appropriate handler
        """
        if self.logger:
            self.logger("server", "client", payload)
        try:
            if "method" in payload:
                if "id" in payload:
                    self._request_handler(payload)
                else:
                    self._notification_handler(payload)
            elif "id" in payload:
                self._response_handler(payload)
            else:
                self._log(f"Unknown payload type: {payload}")
        except Exception as err:
            self._log(f"Error handling server payload: {err}")

    def send_notification(self, method: str, params: dict | None = None) -> None:
        """
        Send notification pertaining to the given method to the server with the given parameters
        """
        self._send_payload(make_notification(method, params))

    def send_response(self, request_id: Any, params: PayloadLike) -> None:
        """
        Send response to the given request id to the server with the given parameters
        """
        self._send_payload(make_response(request_id, params))

    def send_error_response(self, request_id: Any, err: LSPError) -> None:
        """
        Send error response to the given request id to the server with the given error
        """
        # Use lock to prevent race conditions on tasks and task_counter
        self._send_payload(make_error_response(request_id, err))

    def _cancel_pending_requests(self, exception: Exception) -> None:
        """
        Cancel all pending requests by setting their results to an error
        """
        with self._response_handlers_lock:
            log.info("Cancelling %d pending language server requests", len(self._pending_requests))
            for request in self._pending_requests.values():
                log.info("Cancelling %s", request)
                request.on_error(exception)
            self._pending_requests.clear()

    def send_request(self, method: str, params: dict | None = None) -> PayloadLike:
        """
        Send request to the server, register the request id, and wait for the response
        """
        with self._request_id_lock:
            request_id = self.request_id
            self.request_id += 1

        request = Request(request_id=request_id, method=method)
        log.debug("Starting: %s", request)

        with self._response_handlers_lock:
            self._pending_requests[request_id] = request

        self._send_payload(make_request(method, request_id, params))

        self._log(f"Waiting for response to request {method} with params:\n{params}")
        result = request.get_result(timeout=self._request_timeout)
        log.debug("Completed: %s", request)

        self._log("Processing result")
        if result.is_error():
            raise SolidLSPException(f"Error processing request {method} with params:\n{params}", cause=result.error) from result.error

        self._log(f"Returning non-error result, which is:\n{result.payload}")
        return result.payload

    def _send_payload(self, payload: StringDict) -> None:
        """
        Send the payload to the server by writing to its stdin asynchronously.
        """
        if not self.process or not self.process.stdin:
            return
        self._log(payload)
        msg = create_message(payload)

        # Use lock to prevent concurrent writes to stdin that cause buffer corruption
        with self._stdin_lock:
            try:
                self.process.stdin.writelines(msg)
                self.process.stdin.flush()
            except (BrokenPipeError, ConnectionResetError, OSError) as e:
                # Log the error but don't raise to prevent cascading failures
                if self.logger:
                    self.logger("client", "logger", f"Failed to write to stdin: {e}")
                return

    def on_request(self, method: str, cb: Callable[[Any], Any]) -> None:
        """
        Register the callback function to handle requests from the server to the client for the given method
        """
        self.on_request_handlers[method] = cb

    def on_notification(self, method: str, cb: Callable[[Any], None]) -> None:
        """
        Register the callback function to handle notifications from the server to the client for the given method
        """
        self.on_notification_handlers[method] = cb

    def _response_handler(self, response: StringDict) -> None:
        """
        Handle the response received from the server for a request, using the id to determine the request
        """
        response_id = response["id"]
        with self._response_handlers_lock:
            request = self._pending_requests.pop(response_id, None)
            if request is None and isinstance(response_id, str) and response_id.isdigit():
                request = self._pending_requests.pop(int(response_id), None)

            if request is None:  # need to convert response_id to the right type
                log.debug("Request interrupted by user or not found for ID %s", response_id)
                return

        if "result" in response and "error" not in response:
            request.on_result(response["result"])
        elif "result" not in response and "error" in response:
            request.on_error(LSPError.from_lsp(response["error"]))
        else:
            request.on_error(LSPError(ErrorCodes.InvalidRequest, ""))

    def _request_handler(self, response: StringDict) -> None:
        """
        Handle the request received from the server: call the appropriate callback function and return the result
        """
        method = response.get("method", "")
        params = response.get("params")
        request_id = response.get("id")
        handler = self.on_request_handlers.get(method)
        if not handler:
            self.send_error_response(
                request_id,
                LSPError(
                    ErrorCodes.MethodNotFound,
                    f"method '{method}' not handled on client.",
                ),
            )
            return
        try:
            self.send_response(request_id, handler(params))
        except LSPError as ex:
            self.send_error_response(request_id, ex)
        except Exception as ex:
            self.send_error_response(request_id, LSPError(ErrorCodes.InternalError, str(ex)))

    def _notification_handler(self, response: StringDict) -> None:
        """
        Handle the notification received from the server: call the appropriate callback function
        """
        method = response.get("method", "")
        params = response.get("params")
        handler = self.on_notification_handlers.get(method)
        if not handler:
            self._log(f"unhandled {method}")
            return
        try:
            handler(params)
        except asyncio.CancelledError:
            return
        except Exception as ex:
            if (not self._is_shutting_down) and self.logger:
                self.logger(
                    "client",
                    "logger",
                    str(
                        {
                            "type": MessageType.error,
                            "message": str(ex),
                            "method": method,
                            "params": params,
                        }
                    ),
                )<|MERGE_RESOLUTION|>--- conflicted
+++ resolved
@@ -140,11 +140,7 @@
         self.notify = LspNotification(self.send_notification)
 
         self.process_launch_info = process_launch_info
-<<<<<<< HEAD
         self.process: subprocess.Popen[bytes] | None = None
-=======
-        self.process: subprocess.Popen | None = None
->>>>>>> 1e06812d
         self._is_shutting_down = False
 
         self.request_id = 1
