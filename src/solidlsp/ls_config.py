--- conflicted
+++ resolved
@@ -58,11 +58,8 @@
     REGO = "rego"
     SCALA = "scala"
     JULIA = "julia"
-<<<<<<< HEAD
     FORTRAN = "fortran"
-=======
     HASKELL = "haskell"
->>>>>>> 4bf2cbe8
     # Experimental or deprecated Language Servers
     TYPESCRIPT_VTS = "typescript_vts"
     """Use the typescript language server through the natively bundled vscode extension via https://github.com/yioneko/vtsls"""
@@ -163,15 +160,12 @@
                 return FilenameMatcher("*.scala", "*.sbt")
             case self.JULIA:
                 return FilenameMatcher("*.jl")
-<<<<<<< HEAD
             case self.FORTRAN:
                 return FilenameMatcher(
                     "*.f90", "*.F90", "*.f95", "*.F95", "*.f03", "*.F03", "*.f08", "*.F08", "*.f", "*.F", "*.for", "*.FOR", "*.fpp", "*.FPP"
                 )
-=======
             case self.HASKELL:
                 return FilenameMatcher("*.hs", "*.lhs")
->>>>>>> 4bf2cbe8
             case _:
                 raise ValueError(f"Unhandled language: {self}")
 
@@ -305,17 +299,14 @@
                 from solidlsp.language_servers.julia_server import JuliaLanguageServer
 
                 return JuliaLanguageServer
-<<<<<<< HEAD
             case self.FORTRAN:
                 from solidlsp.language_servers.fortran_language_server import FortranLanguageServer
 
                 return FortranLanguageServer
-=======
             case self.HASKELL:
                 from solidlsp.language_servers.haskell_language_server import HaskellLanguageServer
 
                 return HaskellLanguageServer
->>>>>>> 4bf2cbe8
             case _:
                 raise ValueError(f"Unhandled language: {self}")
 
