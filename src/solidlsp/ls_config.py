"""
Configuration objects for language servers
"""

import fnmatch
from collections.abc import Iterable
from dataclasses import dataclass, field
from enum import Enum
from typing import TYPE_CHECKING, Self

if TYPE_CHECKING:
    from solidlsp import SolidLanguageServer


class FilenameMatcher:
    def __init__(self, *patterns: str) -> None:
        """
        :param patterns: fnmatch-compatible patterns
        """
        self.patterns = patterns

    def is_relevant_filename(self, fn: str) -> bool:
        for pattern in self.patterns:
            if fnmatch.fnmatch(fn, pattern):
                return True
        return False


class Language(str, Enum):
    """
    Enumeration of language servers supported by SolidLSP.
    """

    CSHARP = "csharp"
    PYTHON = "python"
    RUST = "rust"
    JAVA = "java"
    KOTLIN = "kotlin"
    TYPESCRIPT = "typescript"
    GO = "go"
    RUBY = "ruby"
    DART = "dart"
    CPP = "cpp"
    PHP = "php"
    R = "r"
    PERL = "perl"
    CLOJURE = "clojure"
    ELIXIR = "elixir"
    ELM = "elm"
    TERRAFORM = "terraform"
    SWIFT = "swift"
    BASH = "bash"
    ZIG = "zig"
    LUA = "lua"
    NIX = "nix"
    ERLANG = "erlang"
<<<<<<< HEAD
    OCAML = "ocaml"
=======
    AL = "al"
    FSHARP = "fsharp"
    REGO = "rego"
    SCALA = "scala"
    JULIA = "julia"
    FORTRAN = "fortran"
    HASKELL = "haskell"
    VUE = "vue"
    POWERSHELL = "powershell"
>>>>>>> 29f0a8b7
    # Experimental or deprecated Language Servers
    TYPESCRIPT_VTS = "typescript_vts"
    """Use the typescript language server through the natively bundled vscode extension via https://github.com/yioneko/vtsls"""
    PYTHON_JEDI = "python_jedi"
    """Jedi language server for Python (instead of pyright, which is the default)"""
    CSHARP_OMNISHARP = "csharp_omnisharp"
    """OmniSharp language server for C# (instead of the default csharp-ls by microsoft).
    Currently has problems with finding references, and generally seems less stable and performant.
    """
    RUBY_SOLARGRAPH = "ruby_solargraph"
    """Solargraph language server for Ruby (legacy, experimental).
    Use Language.RUBY (ruby-lsp) for better performance and modern LSP features.
    """
    MARKDOWN = "markdown"
    """Marksman language server for Markdown (experimental).
    Must be explicitly specified as the main language, not auto-detected.
    This is an edge case primarily useful when working on documentation-heavy projects.
    """
    YAML = "yaml"
    """YAML language server (experimental).
    Must be explicitly specified as the main language, not auto-detected.
    """
    TOML = "toml"
    """TOML language server using Taplo.
    Supports TOML validation, formatting, and schema support.
    """

    @classmethod
    def iter_all(cls, include_experimental: bool = False) -> Iterable[Self]:
        for lang in cls:
            if include_experimental or not lang.is_experimental():
                yield lang

    def is_experimental(self) -> bool:
        """
        Check if the language server is experimental or deprecated.

        Note for serena users/developers:
        Experimental languages are not autodetected and must be explicitly specified
        in the project.yml configuration.
        """
        return self in {
            self.TYPESCRIPT_VTS,
            self.PYTHON_JEDI,
            self.CSHARP_OMNISHARP,
            self.RUBY_SOLARGRAPH,
            self.MARKDOWN,
            self.YAML,
            self.TOML,
        }

    def __str__(self) -> str:
        return self.value

    def get_priority(self) -> int:
        """
        :return: priority of the language for breaking ties between languages; higher is more important.
        """
        # experimental languages have the lowest priority
        if self.is_experimental():
            return 0
        # We assign lower priority to languages that are supersets of others, such that
        # the "larger" language is only chosen when it matches more strongly
        match self:
            # languages that are supersets of others (Vue is superset of TypeScript/JavaScript)
            case self.VUE:
                return 1
            # regular languages
            case _:
                return 2

    def get_source_fn_matcher(self) -> FilenameMatcher:
        match self:
            case self.PYTHON | self.PYTHON_JEDI:
                return FilenameMatcher("*.py", "*.pyi")
            case self.JAVA:
                return FilenameMatcher("*.java")
            case self.TYPESCRIPT | self.TYPESCRIPT_VTS:
                # see https://github.com/oraios/serena/issues/204
                path_patterns = []
                for prefix in ["c", "m", ""]:
                    for postfix in ["x", ""]:
                        for base_pattern in ["ts", "js"]:
                            path_patterns.append(f"*.{prefix}{base_pattern}{postfix}")
                return FilenameMatcher(*path_patterns)
            case self.CSHARP | self.CSHARP_OMNISHARP:
                return FilenameMatcher("*.cs")
            case self.RUST:
                return FilenameMatcher("*.rs")
            case self.GO:
                return FilenameMatcher("*.go")
            case self.RUBY:
                return FilenameMatcher("*.rb", "*.erb")
            case self.RUBY_SOLARGRAPH:
                return FilenameMatcher("*.rb")
            case self.CPP:
                return FilenameMatcher("*.cpp", "*.h", "*.hpp", "*.c", "*.hxx", "*.cc", "*.cxx")
            case self.KOTLIN:
                return FilenameMatcher("*.kt", "*.kts")
            case self.DART:
                return FilenameMatcher("*.dart")
            case self.PHP:
                return FilenameMatcher("*.php")
            case self.R:
                return FilenameMatcher("*.R", "*.r", "*.Rmd", "*.Rnw")
            case self.PERL:
                return FilenameMatcher("*.pl", "*.pm", "*.t")
            case self.CLOJURE:
                return FilenameMatcher("*.clj", "*.cljs", "*.cljc", "*.edn")  # codespell:ignore edn
            case self.ELIXIR:
                return FilenameMatcher("*.ex", "*.exs")
            case self.ELM:
                return FilenameMatcher("*.elm")
            case self.TERRAFORM:
                return FilenameMatcher("*.tf", "*.tfvars", "*.tfstate")
            case self.SWIFT:
                return FilenameMatcher("*.swift")
            case self.BASH:
                return FilenameMatcher("*.sh", "*.bash")
            case self.YAML:
                return FilenameMatcher("*.yaml", "*.yml")
            case self.TOML:
                return FilenameMatcher("*.toml")
            case self.ZIG:
                return FilenameMatcher("*.zig", "*.zon")
            case self.LUA:
                return FilenameMatcher("*.lua")
            case self.NIX:
                return FilenameMatcher("*.nix")
            case self.ERLANG:
                return FilenameMatcher("*.erl", "*.hrl", "*.escript", "*.config", "*.app", "*.app.src")
<<<<<<< HEAD
            case self.OCAML:
                return FilenameMatcher("*.ml", "*.mli", "*.re", "*.rei")
=======
            case self.AL:
                return FilenameMatcher("*.al", "*.dal")
            case self.FSHARP:
                return FilenameMatcher("*.fs", "*.fsx", "*.fsi")
            case self.REGO:
                return FilenameMatcher("*.rego")
            case self.MARKDOWN:
                return FilenameMatcher("*.md", "*.markdown")
            case self.SCALA:
                return FilenameMatcher("*.scala", "*.sbt")
            case self.JULIA:
                return FilenameMatcher("*.jl")
            case self.FORTRAN:
                return FilenameMatcher(
                    "*.f90", "*.F90", "*.f95", "*.F95", "*.f03", "*.F03", "*.f08", "*.F08", "*.f", "*.F", "*.for", "*.FOR", "*.fpp", "*.FPP"
                )
            case self.HASKELL:
                return FilenameMatcher("*.hs", "*.lhs")
            case self.VUE:
                path_patterns = ["*.vue"]
                for prefix in ["c", "m", ""]:
                    for postfix in ["x", ""]:
                        for base_pattern in ["ts", "js"]:
                            path_patterns.append(f"*.{prefix}{base_pattern}{postfix}")
                return FilenameMatcher(*path_patterns)
            case self.POWERSHELL:
                return FilenameMatcher("*.ps1", "*.psm1", "*.psd1")
>>>>>>> 29f0a8b7
            case _:
                raise ValueError(f"Unhandled language: {self}")

    def get_ls_class(self) -> type["SolidLanguageServer"]:
        match self:
            case self.PYTHON:
                from solidlsp.language_servers.pyright_server import PyrightServer

                return PyrightServer
            case self.PYTHON_JEDI:
                from solidlsp.language_servers.jedi_server import JediServer

                return JediServer
            case self.JAVA:
                from solidlsp.language_servers.eclipse_jdtls import EclipseJDTLS

                return EclipseJDTLS
            case self.KOTLIN:
                from solidlsp.language_servers.kotlin_language_server import KotlinLanguageServer

                return KotlinLanguageServer
            case self.RUST:
                from solidlsp.language_servers.rust_analyzer import RustAnalyzer

                return RustAnalyzer
            case self.CSHARP:
                from solidlsp.language_servers.csharp_language_server import CSharpLanguageServer

                return CSharpLanguageServer
            case self.CSHARP_OMNISHARP:
                from solidlsp.language_servers.omnisharp import OmniSharp

                return OmniSharp
            case self.TYPESCRIPT:
                from solidlsp.language_servers.typescript_language_server import TypeScriptLanguageServer

                return TypeScriptLanguageServer
            case self.TYPESCRIPT_VTS:
                from solidlsp.language_servers.vts_language_server import VtsLanguageServer

                return VtsLanguageServer
            case self.VUE:
                from solidlsp.language_servers.vue_language_server import VueLanguageServer

                return VueLanguageServer
            case self.GO:
                from solidlsp.language_servers.gopls import Gopls

                return Gopls
            case self.RUBY:
                from solidlsp.language_servers.ruby_lsp import RubyLsp

                return RubyLsp
            case self.RUBY_SOLARGRAPH:
                from solidlsp.language_servers.solargraph import Solargraph

                return Solargraph
            case self.DART:
                from solidlsp.language_servers.dart_language_server import DartLanguageServer

                return DartLanguageServer
            case self.CPP:
                from solidlsp.language_servers.clangd_language_server import ClangdLanguageServer

                return ClangdLanguageServer
            case self.PHP:
                from solidlsp.language_servers.intelephense import Intelephense

                return Intelephense
            case self.PERL:
                from solidlsp.language_servers.perl_language_server import PerlLanguageServer

                return PerlLanguageServer
            case self.CLOJURE:
                from solidlsp.language_servers.clojure_lsp import ClojureLSP

                return ClojureLSP
            case self.ELIXIR:
                from solidlsp.language_servers.elixir_tools.elixir_tools import ElixirTools

                return ElixirTools
            case self.ELM:
                from solidlsp.language_servers.elm_language_server import ElmLanguageServer

                return ElmLanguageServer
            case self.TERRAFORM:
                from solidlsp.language_servers.terraform_ls import TerraformLS

                return TerraformLS
            case self.SWIFT:
                from solidlsp.language_servers.sourcekit_lsp import SourceKitLSP

                return SourceKitLSP
            case self.BASH:
                from solidlsp.language_servers.bash_language_server import BashLanguageServer

                return BashLanguageServer
            case self.YAML:
                from solidlsp.language_servers.yaml_language_server import YamlLanguageServer

                return YamlLanguageServer
            case self.TOML:
                from solidlsp.language_servers.taplo_server import TaploServer

                return TaploServer
            case self.ZIG:
                from solidlsp.language_servers.zls import ZigLanguageServer

                return ZigLanguageServer
            case self.NIX:
                from solidlsp.language_servers.nixd_ls import NixLanguageServer  # type: ignore

                return NixLanguageServer
            case self.LUA:
                from solidlsp.language_servers.lua_ls import LuaLanguageServer

                return LuaLanguageServer
            case self.ERLANG:
                from solidlsp.language_servers.erlang_language_server import ErlangLanguageServer

                return ErlangLanguageServer
            case self.AL:
                from solidlsp.language_servers.al_language_server import ALLanguageServer

                return ALLanguageServer
            case self.REGO:
                from solidlsp.language_servers.regal_server import RegalLanguageServer

                return RegalLanguageServer
            case self.MARKDOWN:
                from solidlsp.language_servers.marksman import Marksman

                return Marksman
            case self.R:
                from solidlsp.language_servers.r_language_server import RLanguageServer

                return RLanguageServer
            case self.SCALA:
                from solidlsp.language_servers.scala_language_server import ScalaLanguageServer

                return ScalaLanguageServer
            case self.JULIA:
                from solidlsp.language_servers.julia_server import JuliaLanguageServer

                return JuliaLanguageServer
            case self.FORTRAN:
                from solidlsp.language_servers.fortran_language_server import FortranLanguageServer

                return FortranLanguageServer
            case self.HASKELL:
                from solidlsp.language_servers.haskell_language_server import HaskellLanguageServer

                return HaskellLanguageServer
            case self.FSHARP:
                from solidlsp.language_servers.fsharp_language_server import FSharpLanguageServer

                return FSharpLanguageServer
            case self.POWERSHELL:
                from solidlsp.language_servers.powershell_language_server import PowerShellLanguageServer

                return PowerShellLanguageServer
            case _:
                raise ValueError(f"Unhandled language: {self}")

    @classmethod
    def from_ls_class(cls, ls_class: type["SolidLanguageServer"]) -> Self:
        """
        Get the Language enum value from a SolidLanguageServer class.

        :param ls_class: The SolidLanguageServer class to find the corresponding Language for
        :return: The Language enum value
        :raises ValueError: If the language server class is not supported
        """
        for enum_instance in cls:
            if enum_instance.get_ls_class() == ls_class:
                return enum_instance
        raise ValueError(f"Unhandled language server class: {ls_class}")


@dataclass
class LanguageServerConfig:
    """
    Configuration parameters
    """

    code_language: Language
    trace_lsp_communication: bool = False
    start_independent_lsp_process: bool = True
    ignored_paths: list[str] = field(default_factory=list)
    """Paths, dirs or glob-like patterns. The matching will follow the same logic as for .gitignore entries"""
    encoding: str = "utf-8"
    """File encoding to use when reading source files"""

    @classmethod
    def from_dict(cls, env: dict) -> Self:
        import inspect

        return cls(**{k: v for k, v in env.items() if k in inspect.signature(cls).parameters})<|MERGE_RESOLUTION|>--- conflicted
+++ resolved
@@ -54,9 +54,7 @@
     LUA = "lua"
     NIX = "nix"
     ERLANG = "erlang"
-<<<<<<< HEAD
     OCAML = "ocaml"
-=======
     AL = "al"
     FSHARP = "fsharp"
     REGO = "rego"
@@ -66,7 +64,6 @@
     HASKELL = "haskell"
     VUE = "vue"
     POWERSHELL = "powershell"
->>>>>>> 29f0a8b7
     # Experimental or deprecated Language Servers
     TYPESCRIPT_VTS = "typescript_vts"
     """Use the typescript language server through the natively bundled vscode extension via https://github.com/yioneko/vtsls"""
@@ -198,10 +195,8 @@
                 return FilenameMatcher("*.nix")
             case self.ERLANG:
                 return FilenameMatcher("*.erl", "*.hrl", "*.escript", "*.config", "*.app", "*.app.src")
-<<<<<<< HEAD
             case self.OCAML:
                 return FilenameMatcher("*.ml", "*.mli", "*.re", "*.rei")
-=======
             case self.AL:
                 return FilenameMatcher("*.al", "*.dal")
             case self.FSHARP:
@@ -229,7 +224,6 @@
                 return FilenameMatcher(*path_patterns)
             case self.POWERSHELL:
                 return FilenameMatcher("*.ps1", "*.psm1", "*.psd1")
->>>>>>> 29f0a8b7
             case _:
                 raise ValueError(f"Unhandled language: {self}")
 
@@ -351,6 +345,10 @@
                 from solidlsp.language_servers.erlang_language_server import ErlangLanguageServer
 
                 return ErlangLanguageServer
+            case self.OCAML:
+                from solidlsp.language_servers.ocaml_lsp_server import OcamlLanguageServer
+
+                return OcamlLanguageServer
             case self.AL:
                 from solidlsp.language_servers.al_language_server import ALLanguageServer
 
