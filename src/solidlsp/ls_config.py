--- conflicted
+++ resolved
@@ -304,12 +304,6 @@
                 from solidlsp.language_servers.r_language_server import RLanguageServer
 
                 return RLanguageServer
-<<<<<<< HEAD
-            case self.FSHARP:
-                from solidlsp.language_servers.fsharp_language_server import FSharpLanguageServer
-
-                return FSharpLanguageServer
-=======
             case self.SCALA:
                 from solidlsp.language_servers.scala_language_server import ScalaLanguageServer
 
@@ -326,7 +320,10 @@
                 from solidlsp.language_servers.haskell_language_server import HaskellLanguageServer
 
                 return HaskellLanguageServer
->>>>>>> e7f1260b
+            case self.FSHARP:
+                from solidlsp.language_servers.fsharp_language_server import FSharpLanguageServer
+
+                return FSharpLanguageServer
             case _:
                 raise ValueError(f"Unhandled language: {self}")
 
