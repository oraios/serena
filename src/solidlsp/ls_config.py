"""
Configuration objects for language servers
"""

import fnmatch
from collections.abc import Iterable
from dataclasses import dataclass, field
from enum import Enum
from typing import Self


class FilenameMatcher:
    def __init__(self, *patterns: str) -> None:
        """
        :param patterns: fnmatch-compatible patterns
        """
        self.patterns = patterns

    def is_relevant_filename(self, fn: str) -> bool:
        for pattern in self.patterns:
            if fnmatch.fnmatch(fn, pattern):
                return True
        return False


class Language(str, Enum):
    """
    Possible languages with Multilspy.
    """

    CSHARP = "csharp"
    PYTHON = "python"
    RUST = "rust"
    JAVA = "java"
    KOTLIN = "kotlin"
    TYPESCRIPT = "typescript"
    GO = "go"
    RUBY = "ruby"
    DART = "dart"
    CPP = "cpp"
    PHP = "php"
    R = "r"
    CLOJURE = "clojure"
    ELIXIR = "elixir"
    TERRAFORM = "terraform"
    SWIFT = "swift"
    BASH = "bash"
<<<<<<< HEAD
    HASKELL = "haskell"
=======
    ZIG = "zig"
    LUA = "lua"
    NIX = "nix"
    ERLANG = "erlang"
    AL = "al"
>>>>>>> df9a4e30
    # Experimental or deprecated Language Servers
    TYPESCRIPT_VTS = "typescript_vts"
    """Use the typescript language server through the natively bundled vscode extension via https://github.com/yioneko/vtsls"""
    PYTHON_JEDI = "python_jedi"
    """Jedi language server for Python (instead of pyright, which is the default)"""
    CSHARP_OMNISHARP = "csharp_omnisharp"
    """OmniSharp language server for C# (instead of the default csharp-ls by microsoft).
    Currently has problems with finding references, and generally seems less stable and performant.
    """
    RUBY_SOLARGRAPH = "ruby_solargraph"
    """Solargraph language server for Ruby (legacy, experimental).
    Use Language.RUBY (ruby-lsp) for better performance and modern LSP features.
    """

    @classmethod
    def iter_all(cls, include_experimental: bool = False) -> Iterable[Self]:
        for lang in cls:
            if include_experimental or not lang.is_experimental():
                yield lang

    def is_experimental(self) -> bool:
        """
        Check if the language server is experimental or deprecated.
        """
        return self in {self.TYPESCRIPT_VTS, self.PYTHON_JEDI, self.CSHARP_OMNISHARP, self.RUBY_SOLARGRAPH}

    def __str__(self) -> str:
        return self.value

    def get_source_fn_matcher(self) -> FilenameMatcher:
        match self:
            case self.PYTHON | self.PYTHON_JEDI:
                return FilenameMatcher("*.py", "*.pyi")
            case self.JAVA:
                return FilenameMatcher("*.java")
            case self.TYPESCRIPT | self.TYPESCRIPT_VTS:
                # see https://github.com/oraios/serena/issues/204
                path_patterns = []
                for prefix in ["c", "m", ""]:
                    for postfix in ["x", ""]:
                        for base_pattern in ["ts", "js"]:
                            path_patterns.append(f"*.{prefix}{base_pattern}{postfix}")
                return FilenameMatcher(*path_patterns)
            case self.CSHARP | self.CSHARP_OMNISHARP:
                return FilenameMatcher("*.cs")
            case self.RUST:
                return FilenameMatcher("*.rs")
            case self.GO:
                return FilenameMatcher("*.go")
            case self.RUBY:
                return FilenameMatcher("*.rb", "*.erb")
            case self.RUBY_SOLARGRAPH:
                return FilenameMatcher("*.rb")
            case self.CPP:
                return FilenameMatcher("*.cpp", "*.h", "*.hpp", "*.c", "*.hxx", "*.cc", "*.cxx")
            case self.KOTLIN:
                return FilenameMatcher("*.kt", "*.kts")
            case self.DART:
                return FilenameMatcher("*.dart")
            case self.PHP:
                return FilenameMatcher("*.php")
            case self.R:
                return FilenameMatcher("*.R", "*.r", "*.Rmd", "*.Rnw")
            case self.CLOJURE:
                return FilenameMatcher("*.clj", "*.cljs", "*.cljc", "*.edn")  # codespell:ignore edn
            case self.ELIXIR:
                return FilenameMatcher("*.ex", "*.exs")
            case self.TERRAFORM:
                return FilenameMatcher("*.tf", "*.tfvars", "*.tfstate")
            case self.SWIFT:
                return FilenameMatcher("*.swift")
            case self.BASH:
                return FilenameMatcher("*.sh", "*.bash")
<<<<<<< HEAD
            case self.HASKELL:
                # Haskell sources and literate Haskell; include cabal files for project context
                return FilenameMatcher("*.hs", "*.lhs", "*.cabal")
=======
            case self.ZIG:
                return FilenameMatcher("*.zig", "*.zon")
            case self.LUA:
                return FilenameMatcher("*.lua")
            case self.NIX:
                return FilenameMatcher("*.nix")
            case self.ERLANG:
                return FilenameMatcher("*.erl", "*.hrl", "*.escript", "*.config", "*.app", "*.app.src")
            case self.AL:
                return FilenameMatcher("*.al", "*.dal")
>>>>>>> df9a4e30
            case _:
                raise ValueError(f"Unhandled language: {self}")


@dataclass
class LanguageServerConfig:
    """
    Configuration parameters
    """

    code_language: Language
    trace_lsp_communication: bool = False
    start_independent_lsp_process: bool = True
    ignored_paths: list[str] = field(default_factory=list)
    """Paths, dirs or glob-like patterns. The matching will follow the same logic as for .gitignore entries"""

    @classmethod
    def from_dict(cls, env: dict):
        """
        Create a MultilspyConfig instance from a dictionary
        """
        import inspect

        return cls(**{k: v for k, v in env.items() if k in inspect.signature(cls).parameters})<|MERGE_RESOLUTION|>--- conflicted
+++ resolved
@@ -45,15 +45,12 @@
     TERRAFORM = "terraform"
     SWIFT = "swift"
     BASH = "bash"
-<<<<<<< HEAD
-    HASKELL = "haskell"
-=======
     ZIG = "zig"
     LUA = "lua"
     NIX = "nix"
     ERLANG = "erlang"
     AL = "al"
->>>>>>> df9a4e30
+    HASKELL = "haskell"
     # Experimental or deprecated Language Servers
     TYPESCRIPT_VTS = "typescript_vts"
     """Use the typescript language server through the natively bundled vscode extension via https://github.com/yioneko/vtsls"""
@@ -127,11 +124,6 @@
                 return FilenameMatcher("*.swift")
             case self.BASH:
                 return FilenameMatcher("*.sh", "*.bash")
-<<<<<<< HEAD
-            case self.HASKELL:
-                # Haskell sources and literate Haskell; include cabal files for project context
-                return FilenameMatcher("*.hs", "*.lhs", "*.cabal")
-=======
             case self.ZIG:
                 return FilenameMatcher("*.zig", "*.zon")
             case self.LUA:
@@ -142,7 +134,9 @@
                 return FilenameMatcher("*.erl", "*.hrl", "*.escript", "*.config", "*.app", "*.app.src")
             case self.AL:
                 return FilenameMatcher("*.al", "*.dal")
->>>>>>> df9a4e30
+            case self.HASKELL:
+                # Haskell sources and literate Haskell; include cabal files for project context
+                return FilenameMatcher("*.hs", "*.lhs", "*.cabal")
             case _:
                 raise ValueError(f"Unhandled language: {self}")
 
