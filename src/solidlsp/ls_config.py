"""
Configuration objects for language servers
"""

import fnmatch
from collections.abc import Iterable
from dataclasses import dataclass, field
from enum import Enum
from typing import Self


class FilenameMatcher:
    def __init__(self, *patterns: str) -> None:
        """
        :param patterns: fnmatch-compatible patterns
        """
        self.patterns = patterns

    def is_relevant_filename(self, fn: str) -> bool:
        for pattern in self.patterns:
            if fnmatch.fnmatch(fn, pattern):
                return True
        return False


class Language(str, Enum):
    """
    Possible languages with Multilspy.
    """

    CSHARP = "csharp"
    PYTHON = "python"
    RUST = "rust"
    JAVA = "java"
    KOTLIN = "kotlin"
    TYPESCRIPT = "typescript"
    GO = "go"
    RUBY = "ruby"
    DART = "dart"
    CPP = "cpp"
    PHP = "php"
    CLOJURE = "clojure"
    ELIXIR = "elixir"
    TERRAFORM = "terraform"
    SWIFT = "swift"
    BASH = "bash"
<<<<<<< HEAD
    ERLANG = "erlang"
=======
    ZIG = "zig"
    LUA = "lua"
    NIX = "nix"
>>>>>>> 80589726
    # Experimental or deprecated Language Servers
    TYPESCRIPT_VTS = "typescript_vts"
    """Use the typescript language server through the natively bundled vscode extension via https://github.com/yioneko/vtsls"""
    PYTHON_JEDI = "python_jedi"
    """Jedi language server for Python (instead of pyright, which is the default)"""
    CSHARP_OMNISHARP = "csharp_omnisharp"
    """OmniSharp language server for C# (instead of the default csharp-ls by microsoft).
    Currently has problems with finding references, and generally seems less stable and performant.
    """

    @classmethod
    def iter_all(cls, include_experimental: bool = False) -> Iterable[Self]:
        for lang in cls:
            if include_experimental or not lang.is_experimental():
                yield lang

    def is_experimental(self) -> bool:
        """
        Check if the language server is experimental or deprecated.
        """
        return self in {self.TYPESCRIPT_VTS, self.PYTHON_JEDI, self.CSHARP_OMNISHARP}

    def __str__(self) -> str:
        return self.value

    def get_source_fn_matcher(self) -> FilenameMatcher:
        match self:
            case self.PYTHON | self.PYTHON_JEDI:
                return FilenameMatcher("*.py", "*.pyi")
            case self.JAVA:
                return FilenameMatcher("*.java")
            case self.TYPESCRIPT | self.TYPESCRIPT_VTS:
                # see https://github.com/oraios/serena/issues/204
                path_patterns = []
                for prefix in ["c", "m", ""]:
                    for postfix in ["x", ""]:
                        for base_pattern in ["ts", "js"]:
                            path_patterns.append(f"*.{prefix}{base_pattern}{postfix}")
                return FilenameMatcher(*path_patterns)
            case self.CSHARP | self.CSHARP_OMNISHARP:
                return FilenameMatcher("*.cs")
            case self.RUST:
                return FilenameMatcher("*.rs")
            case self.GO:
                return FilenameMatcher("*.go")
            case self.RUBY:
                return FilenameMatcher("*.rb")
            case self.CPP:
                return FilenameMatcher("*.cpp", "*.h", "*.hpp", "*.c", "*.hxx", "*.cc", "*.cxx")
            case self.KOTLIN:
                return FilenameMatcher("*.kt", "*.kts")
            case self.DART:
                return FilenameMatcher("*.dart")
            case self.PHP:
                return FilenameMatcher("*.php")
            case self.CLOJURE:
                return FilenameMatcher("*.clj", "*.cljs", "*.cljc", "*.edn")  # codespell:ignore edn
            case self.ELIXIR:
                return FilenameMatcher("*.ex", "*.exs")
            case self.TERRAFORM:
                return FilenameMatcher("*.tf", "*.tfvars", "*.tfstate")
            case self.SWIFT:
                return FilenameMatcher("*.swift")
            case self.BASH:
                return FilenameMatcher("*.sh", "*.bash")
<<<<<<< HEAD
            case self.ERLANG:
                return FilenameMatcher("*.erl", "*.hrl", "*.escript", "*.config", "*.app", "*.app.src")
=======
            case self.ZIG:
                return FilenameMatcher("*.zig", "*.zon")
            case self.LUA:
                return FilenameMatcher("*.lua")
            case self.NIX:
                return FilenameMatcher("*.nix")
>>>>>>> 80589726
            case _:
                raise ValueError(f"Unhandled language: {self}")


@dataclass
class LanguageServerConfig:
    """
    Configuration parameters
    """

    code_language: Language
    trace_lsp_communication: bool = False
    start_independent_lsp_process: bool = True
    ignored_paths: list[str] = field(default_factory=list)
    """Paths, dirs or glob-like patterns. The matching will follow the same logic as for .gitignore entries"""

    @classmethod
    def from_dict(cls, env: dict):
        """
        Create a MultilspyConfig instance from a dictionary
        """
        import inspect

        return cls(**{k: v for k, v in env.items() if k in inspect.signature(cls).parameters})<|MERGE_RESOLUTION|>--- conflicted
+++ resolved
@@ -44,13 +44,10 @@
     TERRAFORM = "terraform"
     SWIFT = "swift"
     BASH = "bash"
-<<<<<<< HEAD
-    ERLANG = "erlang"
-=======
     ZIG = "zig"
     LUA = "lua"
     NIX = "nix"
->>>>>>> 80589726
+    ERLANG = "erlang"
     # Experimental or deprecated Language Servers
     TYPESCRIPT_VTS = "typescript_vts"
     """Use the typescript language server through the natively bundled vscode extension via https://github.com/yioneko/vtsls"""
@@ -116,17 +113,14 @@
                 return FilenameMatcher("*.swift")
             case self.BASH:
                 return FilenameMatcher("*.sh", "*.bash")
-<<<<<<< HEAD
-            case self.ERLANG:
-                return FilenameMatcher("*.erl", "*.hrl", "*.escript", "*.config", "*.app", "*.app.src")
-=======
             case self.ZIG:
                 return FilenameMatcher("*.zig", "*.zon")
             case self.LUA:
                 return FilenameMatcher("*.lua")
             case self.NIX:
                 return FilenameMatcher("*.nix")
->>>>>>> 80589726
+            case self.ERLANG:
+                return FilenameMatcher("*.erl", "*.hrl", "*.escript", "*.config", "*.app", "*.app.src")
             case _:
                 raise ValueError(f"Unhandled language: {self}")
 
