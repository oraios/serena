--- conflicted
+++ resolved
@@ -572,7 +572,6 @@
         """
         system_dotnet = shutil.which("dotnet")
         if system_dotnet:
-<<<<<<< HEAD
             # We deliberately ignore system dotnet; log once for transparency.  Roslyn is very version sensitive so we need to make sure it's compatible.
             logger.log(
                 f"Ignoring system dotnet at {system_dotnet}; forcing managed SDK installation/use.",
@@ -580,19 +579,7 @@
             )
         # Always proceed with managed SDK ensure
         return cls._ensure_dotnet_sdk_from_config(logger, runtime_dep, solidlsp_settings)
-=======
-            # Check if it's .NET 9
-            try:
-                result = subprocess.run([system_dotnet, "--list-runtimes"], capture_output=True, text=True, check=True)
-                if "Microsoft.NETCore.App 9." in result.stdout:
-                    logger.log("Found system .NET 9 runtime", logging.INFO)
-                    return system_dotnet
-            except subprocess.CalledProcessError:
-                pass
-
-        # Download .NET 9 runtime using config
-        return cls._ensure_dotnet_runtime_from_config(logger, dotnet_runtime_dep, solidlsp_settings)
->>>>>>> 892ef9cf
+
 
     @classmethod
     def _ensure_language_server(
@@ -786,13 +773,9 @@
             ) from e
 
     @classmethod
-<<<<<<< HEAD
     def _ensure_dotnet_sdk_from_config(
         cls, logger: LanguageServerLogger, runtime_dep: RuntimeDependency, solidlsp_settings: SolidLSPSettings
-=======
-    def _ensure_dotnet_runtime_from_config(
-        cls, logger: LanguageServerLogger, dotnet_runtime_dep: RuntimeDependency, solidlsp_settings: SolidLSPSettings
->>>>>>> 892ef9cf
+
     ) -> str:
         """
         Ensure managed .NET 9 SDK is available using runtime dependency configuration.
@@ -814,7 +797,6 @@
                 logging.DEBUG,
             )
 
-<<<<<<< HEAD
         # Choose install directory name dynamically (derive version from URL if possible)
         url = runtime_dep.url  # may be used below as well
         assert url is not None, ".NET SDK URL missing"
@@ -829,11 +811,6 @@
         dotnet_dir = Path(cls.ls_resources_dir(solidlsp_settings)) / base_dir_name
         assert runtime_dep.binary_name is not None, ".NET SDK binary_name missing"
         dotnet_exe = dotnet_dir / runtime_dep.binary_name
-=======
-        # Download .NET 9 runtime using config
-        dotnet_dir = Path(cls.ls_resources_dir(solidlsp_settings)) / "dotnet-runtime-9.0"
-        dotnet_exe = dotnet_dir / dotnet_runtime_dep.binary_name
->>>>>>> 892ef9cf
 
         if dotnet_exe.exists():
             logger.log(f"Using cached managed .NET SDK from {dotnet_exe}", logging.INFO)
@@ -844,10 +821,6 @@
         # Download .NET SDK (secure channel + optional hash)
         logger.log("Downloading managed .NET 9 SDK (deterministic environment, secure path)...", logging.INFO)
         dotnet_dir.mkdir(parents=True, exist_ok=True)
-<<<<<<< HEAD
-        archive_type = runtime_dep.archive_type
-        download_path = dotnet_dir / f"dotnet-sdk.{archive_type}"
-=======
 
         custom_dotnet_runtime_url = solidlsp_settings.ls_specific_settings.get(cls.get_language_enum_instance(), {}).get(
             "dotnet_runtime_url"
@@ -862,7 +835,7 @@
 
         # Download the runtime
         download_path = dotnet_dir / f"dotnet-runtime.{archive_type}"
->>>>>>> 892ef9cf
+
         try:
             logger.log(f"Secure downloading from {url}", logging.DEBUG)
             download_with_retries(url, download_path, attempts=3)
