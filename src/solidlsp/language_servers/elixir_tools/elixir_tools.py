import logging
import os
import pathlib
import stat
import subprocess
import threading
from typing import Any, cast

from overrides import override

from solidlsp.ls import SolidLanguageServer
from solidlsp.ls_config import LanguageServerConfig
from solidlsp.ls_utils import FileUtils, PlatformId, PlatformUtils
from solidlsp.lsp_protocol_handler.lsp_types import InitializeParams
from solidlsp.lsp_protocol_handler.server import ProcessLaunchInfo
from solidlsp.settings import SolidLSPSettings

from ..common import RuntimeDependency

log = logging.getLogger(__name__)


class ElixirTools(SolidLanguageServer):
    """
    Provides Elixir specific instantiation of the LanguageServer class using Expert, the official Elixir language server.
    """

    @override
    def _get_wait_time_for_cross_file_referencing(self) -> float:
        return 10.0  # Elixir projects need time to compile and index before cross-file references work

    @override
    def is_ignored_dirname(self, dirname: str) -> bool:
        # For Elixir projects, we should ignore:
        # - _build: compiled artifacts
        # - deps: dependencies
        # - node_modules: if the project has JavaScript components
        # - .elixir_ls: ElixirLS artifacts (in case both are present)
        # - cover: coverage reports
        # - .expert: Expert artifacts
        return super().is_ignored_dirname(dirname) or dirname in ["_build", "deps", "node_modules", ".elixir_ls", ".expert", "cover"]

    @override
    def is_ignored_path(self, relative_path: str, ignore_unsupported_files: bool = True) -> bool:
        """Check if a path should be ignored for symbol indexing."""
        if relative_path.endswith("mix.exs"):
            # These are project configuration files, not source code with symbols to index
            return True

        return super().is_ignored_path(relative_path, ignore_unsupported_files)

<<<<<<< HEAD
=======
    @staticmethod
    def _is_next_ls_internal_file(abs_path: str) -> bool:
        """Check if an absolute path is a Next LS internal file that should be ignored."""
        return any(
            pattern in abs_path
            for pattern in [
                ".burrito",  # Next LS runtime directory
                "next_ls_erts-",  # Next LS Erlang runtime
                "_next_ls_private_",  # Next LS private files
                "/priv/monkey/",  # Next LS monkey patching directory
            ]
        )

    @override
    def _send_references_request(self, relative_file_path: str, line: int, column: int) -> list[lsp_types.Location] | None:
        """Override to filter out Next LS internal files from references."""
        from solidlsp.ls_utils import PathUtils

        # Get the raw response from the parent implementation
        raw_response = super()._send_references_request(relative_file_path, line, column)

        if raw_response is None:
            return None

        # Filter out Next LS internal files
        filtered_response = []
        for item in raw_response:
            if isinstance(item, dict) and "uri" in item:
                abs_path = PathUtils.uri_to_path(item["uri"])
                if self._is_next_ls_internal_file(abs_path):
                    log.debug(f"Filtering out Next LS internal file: {abs_path}")
                    continue
            filtered_response.append(item)

        return filtered_response

>>>>>>> 2691d65b
    @classmethod
    def _get_elixir_version(cls) -> str | None:
        """Get the installed Elixir version or None if not found."""
        try:
            result = subprocess.run(["elixir", "--version"], capture_output=True, text=True, check=False)
            if result.returncode == 0:
                return result.stdout.strip()
        except FileNotFoundError:
            return None
        return None

    @classmethod
    def _setup_runtime_dependencies(cls, config: LanguageServerConfig, solidlsp_settings: SolidLSPSettings) -> str:
        """
        Setup runtime dependencies for Expert.
        Downloads the Expert binary for the current platform and returns the path to the executable.
        """
        # Check if Elixir is available first
        elixir_version = cls._get_elixir_version()
        if not elixir_version:
            raise RuntimeError(
                "Elixir is not installed. Please install Elixir from https://elixir-lang.org/install.html and make sure it is added to your PATH."
            )

        log.info(f"Found Elixir: {elixir_version}")

        # First, check if expert is already in PATH (user may have installed it manually)
        import shutil

        expert_in_path = shutil.which("expert")
        if expert_in_path:
            logger.log(f"Found Expert in PATH: {expert_in_path}", logging.INFO)
            return expert_in_path

        platform_id = PlatformUtils.get_platform_id()

        valid_platforms = [
            PlatformId.LINUX_x64,
            PlatformId.LINUX_arm64,
            PlatformId.OSX_x64,
            PlatformId.OSX_arm64,
            PlatformId.WIN_x64,
            PlatformId.WIN_arm64,
        ]
        assert platform_id in valid_platforms, f"Platform {platform_id} is not supported for Expert at the moment"

        expert_dir = os.path.join(cls.ls_resources_dir(solidlsp_settings), "expert")

        EXPERT_VERSION = "nightly"

        # Define runtime dependencies inline
        runtime_deps = {
            PlatformId.LINUX_x64: RuntimeDependency(
                id="expert_linux_amd64",
                platform_id="linux-x64",
                url=f"https://github.com/elixir-lang/expert/releases/download/{EXPERT_VERSION}/expert_linux_amd64",
                archive_type="binary",
                binary_name="expert_linux_amd64",
                extract_path="expert",
            ),
            PlatformId.LINUX_arm64: RuntimeDependency(
                id="expert_linux_arm64",
                platform_id="linux-arm64",
                url=f"https://github.com/elixir-lang/expert/releases/download/{EXPERT_VERSION}/expert_linux_arm64",
                archive_type="binary",
                binary_name="expert_linux_arm64",
                extract_path="expert",
            ),
            PlatformId.OSX_x64: RuntimeDependency(
                id="expert_darwin_amd64",
                platform_id="osx-x64",
                url=f"https://github.com/elixir-lang/expert/releases/download/{EXPERT_VERSION}/expert_darwin_amd64",
                archive_type="binary",
                binary_name="expert_darwin_amd64",
                extract_path="expert",
            ),
            PlatformId.OSX_arm64: RuntimeDependency(
                id="expert_darwin_arm64",
                platform_id="osx-arm64",
                url=f"https://github.com/elixir-lang/expert/releases/download/{EXPERT_VERSION}/expert_darwin_arm64",
                archive_type="binary",
                binary_name="expert_darwin_arm64",
                extract_path="expert",
            ),
            PlatformId.WIN_x64: RuntimeDependency(
                id="expert_windows_amd64",
                platform_id="win-x64",
                url=f"https://github.com/elixir-lang/expert/releases/download/{EXPERT_VERSION}/expert_windows_amd64.exe",
                archive_type="binary",
                binary_name="expert_windows_amd64.exe",
                extract_path="expert.exe",
            ),
            PlatformId.WIN_arm64: RuntimeDependency(
                id="expert_windows_arm64",
                platform_id="win-arm64",
                url=f"https://github.com/elixir-lang/expert/releases/download/{EXPERT_VERSION}/expert_windows_arm64.exe",
                archive_type="binary",
                binary_name="expert_windows_arm64.exe",
                extract_path="expert.exe",
            ),
        }

        dependency = runtime_deps[platform_id]
        # On Windows, use .exe extension
        executable_name = "expert.exe" if platform_id.value.startswith("win") else "expert"
        executable_path = os.path.join(expert_dir, executable_name)
        assert dependency.binary_name is not None
        binary_path = os.path.join(expert_dir, dependency.binary_name)

        if not os.path.exists(executable_path):
<<<<<<< HEAD
            logger.log(f"Downloading Expert binary from {dependency.url}", logging.INFO)
=======
            log.info(f"Downloading Next LS binary from {dependency.url}")
>>>>>>> 2691d65b
            assert dependency.url is not None
            FileUtils.download_file(dependency.url, binary_path)

            # Make the binary executable on Unix-like systems
            if not platform_id.value.startswith("win"):
                os.chmod(binary_path, stat.S_IRWXU | stat.S_IRGRP | stat.S_IXGRP | stat.S_IROTH | stat.S_IXOTH)

            # Create a symlink with the expected name on Unix-like systems
            if binary_path != executable_path and not platform_id.value.startswith("win"):
                if os.path.exists(executable_path):
                    os.remove(executable_path)
                os.symlink(os.path.basename(binary_path), executable_path)

        assert os.path.exists(executable_path), f"Expert executable not found at {executable_path}"

<<<<<<< HEAD
        logger.log(f"Expert binary ready at: {executable_path}", logging.INFO)
        return executable_path

    def __init__(
        self, config: LanguageServerConfig, logger: LanguageServerLogger, repository_root_path: str, solidlsp_settings: SolidLSPSettings
    ):
        expert_executable_path = self._setup_runtime_dependencies(logger, config, solidlsp_settings)
=======
        log.info(f"Next LS binary ready at: {executable_path}")
        return executable_path

    def __init__(self, config: LanguageServerConfig, repository_root_path: str, solidlsp_settings: SolidLSPSettings):
        nextls_executable_path = self._setup_runtime_dependencies(config, solidlsp_settings)
>>>>>>> 2691d65b

        super().__init__(
            config,
            repository_root_path,
            ProcessLaunchInfo(cmd=f'"{expert_executable_path}" --stdio', cwd=repository_root_path),
            "elixir",
            solidlsp_settings,
        )
        self.server_ready = threading.Event()
        self.request_id = 0

        # Set generous timeout for Expert which can be slow to initialize and respond
        self.set_request_timeout(180.0)

    @staticmethod
    def _get_initialize_params(repository_absolute_path: str) -> InitializeParams:
        """
        Returns the initialize params for the Expert Language Server.
        """
        root_uri = pathlib.Path(repository_absolute_path).as_uri()
        initialize_params = {
            "processId": os.getpid(),
            "locale": "en",
            "rootPath": repository_absolute_path,
            "rootUri": root_uri,
            "initializationOptions": {
                "mix_env": "dev",
                "mix_target": "host",
                "experimental": {"completions": {"enable": False}},
                "extensions": {"credo": {"enable": True, "cli_options": []}},
            },
            "capabilities": {
                "textDocument": {
                    "synchronization": {"didSave": True, "dynamicRegistration": True},
                    "completion": {
                        "dynamicRegistration": True,
                        "completionItem": {"snippetSupport": True, "documentationFormat": ["markdown", "plaintext"]},
                    },
                    "definition": {"dynamicRegistration": True},
                    "references": {"dynamicRegistration": True},
                    "documentSymbol": {
                        "dynamicRegistration": True,
                        "hierarchicalDocumentSymbolSupport": True,
                        "symbolKind": {"valueSet": list(range(1, 27))},
                    },
                    "hover": {"dynamicRegistration": True, "contentFormat": ["markdown", "plaintext"]},
                    "formatting": {"dynamicRegistration": True},
                    "codeAction": {
                        "dynamicRegistration": True,
                        "codeActionLiteralSupport": {
                            "codeActionKind": {
                                "valueSet": [
                                    "quickfix",
                                    "refactor",
                                    "refactor.extract",
                                    "refactor.inline",
                                    "refactor.rewrite",
                                    "source",
                                    "source.organizeImports",
                                ]
                            }
                        },
                    },
                },
                "workspace": {
                    "workspaceFolders": True,
                    "didChangeConfiguration": {"dynamicRegistration": True},
                    "executeCommand": {"dynamicRegistration": True},
                },
                "window": {
                    "showMessage": {"messageActionItem": {"additionalPropertiesSupport": True}},
                    "showDocument": {"support": True},
                    "workDoneProgress": True,
                },
            },
            "workspaceFolders": [{"uri": root_uri, "name": os.path.basename(repository_absolute_path)}],
        }

        return cast(InitializeParams, initialize_params)

    def _start_server(self) -> None:
        """Start Expert server process"""

        def register_capability_handler(params: Any) -> None:
            return

        def window_log_message(msg: Any) -> None:
            """Handle window/logMessage notifications from Expert"""
            message_text = msg.get("message", "")
            log.info(f"LSP: window/logMessage: {message_text}")

<<<<<<< HEAD
            # Check for Expert readiness signals
            # Expert may have different readiness indicators than NextLS
            if "ready" in message_text.lower() or "initialized" in message_text.lower():
                self.logger.log("Expert runtime is ready based on log message", logging.INFO)
=======
            # Check for the specific Next LS readiness signal
            # Based on Next LS source: "Runtime for folder #{name} is ready..."
            if "Runtime for folder" in message_text and "is ready..." in message_text:
                log.info("Next LS runtime is ready based on official log message")
>>>>>>> 2691d65b
                self.server_ready.set()

        def do_nothing(params: Any) -> None:
            return

        def check_server_ready(params: Any) -> None:
            """
            Handle $/progress notifications from Expert.
            Keep as fallback for error detection, but primary readiness detection
            is now done via window/logMessage handler.
            """
            value = params.get("value", {})

            # Check for initialization completion progress (fallback signal)
            if value.get("kind") == "end":
                message = value.get("message", "")
<<<<<<< HEAD
                if "initialized" in message.lower():
                    self.logger.log("Expert initialization progress completed", logging.INFO)
=======
                if "has initialized!" in message:
                    log.info("Next LS initialization progress completed")
>>>>>>> 2691d65b
                    # Note: We don't set server_ready here - we wait for the log message

        def work_done_progress(params: Any) -> None:
            """
            Handle $/workDoneProgress notifications from Expert.
            Keep for completeness but primary readiness detection is via window/logMessage.
            """
            value = params.get("value", {})
            if value.get("kind") == "end":
<<<<<<< HEAD
                self.logger.log("Expert work done progress completed", logging.INFO)
=======
                log.info("Next LS work done progress completed")
>>>>>>> 2691d65b
                # Note: We don't set server_ready here - we wait for the log message

        self.server.on_request("client/registerCapability", register_capability_handler)
        self.server.on_notification("window/logMessage", window_log_message)
        self.server.on_notification("$/progress", check_server_ready)
        self.server.on_request("window/workDoneProgress/create", do_nothing)
        self.server.on_notification("$/workDoneProgress", work_done_progress)
        self.server.on_notification("textDocument/publishDiagnostics", do_nothing)

<<<<<<< HEAD
        self.logger.log("Starting Expert server process", logging.INFO)
=======
        log.info("Starting Next LS server process")
>>>>>>> 2691d65b
        self.server.start()
        initialize_params = self._get_initialize_params(self.repository_root_path)

        log.info("Sending initialize request from LSP client to LSP server and awaiting response")
        init_response = self.server.send.initialize(initialize_params)

<<<<<<< HEAD
        # Verify server capabilities - be more lenient with Expert
        self.logger.log(f"Expert capabilities: {list(init_response['capabilities'].keys())}", logging.INFO)
=======
        # Verify server capabilities - be more lenient with Next LS
        log.info(f"Next LS capabilities: {list(init_response['capabilities'].keys())}")
>>>>>>> 2691d65b

        # Expert may not provide all capabilities immediately, so we check for basic ones
        assert "textDocumentSync" in init_response["capabilities"], f"Missing textDocumentSync in {init_response['capabilities']}"

        # Some capabilities might be optional or provided later. This is expected, so we log as info
        if "completionProvider" not in init_response["capabilities"]:
            log.info("completionProvider not available in initial capabilities")

        if "definitionProvider" not in init_response["capabilities"]:
            log.info("definitionProvider not available in initial capabilities")

        self.server.notify.initialized({})
        self.completions_available.set()

<<<<<<< HEAD
        # Expert may take time to fully compile the project, but we can start making requests
        # The window/logMessage handlers will set server_ready when explicit readiness signals arrive
        # However, we'll give it some initial time and then proceed
        ready_timeout = 10.0  # Shorter initial wait
        self.logger.log(f"Waiting up to {ready_timeout} seconds for Expert runtime readiness signals...", logging.INFO)

        if self.server_ready.wait(timeout=ready_timeout):
            self.logger.log("Expert is ready based on explicit readiness signals", logging.INFO)
        else:
            # Expert may not send explicit readiness messages like NextLS did
            # If initialization succeeded, we can proceed with requests
            self.logger.log(
                "No explicit readiness signal received, but Expert initialized successfully. Proceeding with requests.", logging.INFO
            )
            self.server_ready.set()  # Mark as ready anyway
=======
        # Wait for Next LS to send the specific "Runtime for folder X is ready..." log message
        # This is the authoritative signal that Next LS is truly ready for requests
        ready_timeout = 180.0
        log.info(f"Waiting up to {ready_timeout} seconds for Next LS runtime readiness...")

        if self.server_ready.wait(timeout=ready_timeout):
            log.info("Next LS is ready and available for requests")

        else:
            error_msg = f"Next LS failed to initialize within {ready_timeout} seconds. This may indicate a problem with the Elixir installation, project compilation, or Next LS itself."
            log.error(error_msg)
            raise RuntimeError(error_msg)
>>>>>>> 2691d65b
<|MERGE_RESOLUTION|>--- conflicted
+++ resolved
@@ -49,45 +49,6 @@
 
         return super().is_ignored_path(relative_path, ignore_unsupported_files)
 
-<<<<<<< HEAD
-=======
-    @staticmethod
-    def _is_next_ls_internal_file(abs_path: str) -> bool:
-        """Check if an absolute path is a Next LS internal file that should be ignored."""
-        return any(
-            pattern in abs_path
-            for pattern in [
-                ".burrito",  # Next LS runtime directory
-                "next_ls_erts-",  # Next LS Erlang runtime
-                "_next_ls_private_",  # Next LS private files
-                "/priv/monkey/",  # Next LS monkey patching directory
-            ]
-        )
-
-    @override
-    def _send_references_request(self, relative_file_path: str, line: int, column: int) -> list[lsp_types.Location] | None:
-        """Override to filter out Next LS internal files from references."""
-        from solidlsp.ls_utils import PathUtils
-
-        # Get the raw response from the parent implementation
-        raw_response = super()._send_references_request(relative_file_path, line, column)
-
-        if raw_response is None:
-            return None
-
-        # Filter out Next LS internal files
-        filtered_response = []
-        for item in raw_response:
-            if isinstance(item, dict) and "uri" in item:
-                abs_path = PathUtils.uri_to_path(item["uri"])
-                if self._is_next_ls_internal_file(abs_path):
-                    log.debug(f"Filtering out Next LS internal file: {abs_path}")
-                    continue
-            filtered_response.append(item)
-
-        return filtered_response
-
->>>>>>> 2691d65b
     @classmethod
     def _get_elixir_version(cls) -> str | None:
         """Get the installed Elixir version or None if not found."""
@@ -119,7 +80,7 @@
 
         expert_in_path = shutil.which("expert")
         if expert_in_path:
-            logger.log(f"Found Expert in PATH: {expert_in_path}", logging.INFO)
+            log.info(f"Found Expert in PATH: {expert_in_path}")
             return expert_in_path
 
         platform_id = PlatformUtils.get_platform_id()
@@ -198,11 +159,7 @@
         binary_path = os.path.join(expert_dir, dependency.binary_name)
 
         if not os.path.exists(executable_path):
-<<<<<<< HEAD
-            logger.log(f"Downloading Expert binary from {dependency.url}", logging.INFO)
-=======
-            log.info(f"Downloading Next LS binary from {dependency.url}")
->>>>>>> 2691d65b
+            log.info(f"Downloading Expert binary from {dependency.url}")
             assert dependency.url is not None
             FileUtils.download_file(dependency.url, binary_path)
 
@@ -218,21 +175,11 @@
 
         assert os.path.exists(executable_path), f"Expert executable not found at {executable_path}"
 
-<<<<<<< HEAD
-        logger.log(f"Expert binary ready at: {executable_path}", logging.INFO)
+        log.info(f"Expert binary ready at: {executable_path}")
         return executable_path
 
-    def __init__(
-        self, config: LanguageServerConfig, logger: LanguageServerLogger, repository_root_path: str, solidlsp_settings: SolidLSPSettings
-    ):
-        expert_executable_path = self._setup_runtime_dependencies(logger, config, solidlsp_settings)
-=======
-        log.info(f"Next LS binary ready at: {executable_path}")
-        return executable_path
-
     def __init__(self, config: LanguageServerConfig, repository_root_path: str, solidlsp_settings: SolidLSPSettings):
-        nextls_executable_path = self._setup_runtime_dependencies(config, solidlsp_settings)
->>>>>>> 2691d65b
+        expert_executable_path = self._setup_runtime_dependencies(config, solidlsp_settings)
 
         super().__init__(
             config,
@@ -324,17 +271,10 @@
             message_text = msg.get("message", "")
             log.info(f"LSP: window/logMessage: {message_text}")
 
-<<<<<<< HEAD
             # Check for Expert readiness signals
             # Expert may have different readiness indicators than NextLS
             if "ready" in message_text.lower() or "initialized" in message_text.lower():
-                self.logger.log("Expert runtime is ready based on log message", logging.INFO)
-=======
-            # Check for the specific Next LS readiness signal
-            # Based on Next LS source: "Runtime for folder #{name} is ready..."
-            if "Runtime for folder" in message_text and "is ready..." in message_text:
-                log.info("Next LS runtime is ready based on official log message")
->>>>>>> 2691d65b
+                log.info("Expert runtime is ready based on log message")
                 self.server_ready.set()
 
         def do_nothing(params: Any) -> None:
@@ -351,13 +291,8 @@
             # Check for initialization completion progress (fallback signal)
             if value.get("kind") == "end":
                 message = value.get("message", "")
-<<<<<<< HEAD
                 if "initialized" in message.lower():
-                    self.logger.log("Expert initialization progress completed", logging.INFO)
-=======
-                if "has initialized!" in message:
-                    log.info("Next LS initialization progress completed")
->>>>>>> 2691d65b
+                    log.info("Expert initialization progress completed")
                     # Note: We don't set server_ready here - we wait for the log message
 
         def work_done_progress(params: Any) -> None:
@@ -367,11 +302,7 @@
             """
             value = params.get("value", {})
             if value.get("kind") == "end":
-<<<<<<< HEAD
-                self.logger.log("Expert work done progress completed", logging.INFO)
-=======
-                log.info("Next LS work done progress completed")
->>>>>>> 2691d65b
+                log.info("Expert work done progress completed")
                 # Note: We don't set server_ready here - we wait for the log message
 
         self.server.on_request("client/registerCapability", register_capability_handler)
@@ -381,24 +312,15 @@
         self.server.on_notification("$/workDoneProgress", work_done_progress)
         self.server.on_notification("textDocument/publishDiagnostics", do_nothing)
 
-<<<<<<< HEAD
-        self.logger.log("Starting Expert server process", logging.INFO)
-=======
-        log.info("Starting Next LS server process")
->>>>>>> 2691d65b
+        log.info("Starting Expert server process")
         self.server.start()
         initialize_params = self._get_initialize_params(self.repository_root_path)
 
         log.info("Sending initialize request from LSP client to LSP server and awaiting response")
         init_response = self.server.send.initialize(initialize_params)
 
-<<<<<<< HEAD
         # Verify server capabilities - be more lenient with Expert
-        self.logger.log(f"Expert capabilities: {list(init_response['capabilities'].keys())}", logging.INFO)
-=======
-        # Verify server capabilities - be more lenient with Next LS
-        log.info(f"Next LS capabilities: {list(init_response['capabilities'].keys())}")
->>>>>>> 2691d65b
+        log.info(f"Expert capabilities: {list(init_response['capabilities'].keys())}")
 
         # Expert may not provide all capabilities immediately, so we check for basic ones
         assert "textDocumentSync" in init_response["capabilities"], f"Missing textDocumentSync in {init_response['capabilities']}"
@@ -413,33 +335,16 @@
         self.server.notify.initialized({})
         self.completions_available.set()
 
-<<<<<<< HEAD
         # Expert may take time to fully compile the project, but we can start making requests
         # The window/logMessage handlers will set server_ready when explicit readiness signals arrive
         # However, we'll give it some initial time and then proceed
         ready_timeout = 10.0  # Shorter initial wait
-        self.logger.log(f"Waiting up to {ready_timeout} seconds for Expert runtime readiness signals...", logging.INFO)
+        log.info(f"Waiting up to {ready_timeout} seconds for Expert runtime readiness signals...")
 
         if self.server_ready.wait(timeout=ready_timeout):
-            self.logger.log("Expert is ready based on explicit readiness signals", logging.INFO)
+            log.info("Expert is ready based on explicit readiness signals")
         else:
             # Expert may not send explicit readiness messages like NextLS did
             # If initialization succeeded, we can proceed with requests
-            self.logger.log(
-                "No explicit readiness signal received, but Expert initialized successfully. Proceeding with requests.", logging.INFO
-            )
-            self.server_ready.set()  # Mark as ready anyway
-=======
-        # Wait for Next LS to send the specific "Runtime for folder X is ready..." log message
-        # This is the authoritative signal that Next LS is truly ready for requests
-        ready_timeout = 180.0
-        log.info(f"Waiting up to {ready_timeout} seconds for Next LS runtime readiness...")
-
-        if self.server_ready.wait(timeout=ready_timeout):
-            log.info("Next LS is ready and available for requests")
-
-        else:
-            error_msg = f"Next LS failed to initialize within {ready_timeout} seconds. This may indicate a problem with the Elixir installation, project compilation, or Next LS itself."
-            log.error(error_msg)
-            raise RuntimeError(error_msg)
->>>>>>> 2691d65b
+            log.info("No explicit readiness signal received, but Expert initialized successfully. Proceeding with requests.")
+            self.server_ready.set()  # Mark as ready anyway