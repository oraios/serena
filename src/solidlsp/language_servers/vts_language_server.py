"""
Language Server implementation for TypeScript/JavaScript using https://github.com/yioneko/vtsls,
which provides TypeScript language server functionality via VSCode's TypeScript extension
(contrary to typescript-language-server, which uses the TypeScript compiler directly).
"""

import logging
import os
import pathlib
import threading
from time import sleep

from overrides import override

from solidlsp.ls import SolidLanguageServer
from solidlsp.ls_config import LanguageServerConfig
from solidlsp.ls_logger import LanguageServerLogger
from solidlsp.ls_utils import PlatformId, PlatformUtils
from solidlsp.lsp_protocol_handler.lsp_types import InitializeParams
from solidlsp.lsp_protocol_handler.server import ProcessLaunchInfo
from solidlsp.settings import SolidLSPSettings

from .common import NodeJsUtils, RuntimeDependency, RuntimeDependencyCollection


class VtsLanguageServer(SolidLanguageServer):
    """
    Provides TypeScript specific instantiation of the LanguageServer class using vtsls.
    Contains various configurations and settings specific to TypeScript via vtsls wrapper.
    """

    def __init__(
        self, config: LanguageServerConfig, logger: LanguageServerLogger, repository_root_path: str, solidlsp_settings: SolidLSPSettings
    ):
        """
        Creates a VtsLanguageServer instance. This class is not meant to be instantiated directly. Use LanguageServer.create() instead.
        """
        vts_lsp_executable_path = self._setup_runtime_dependencies(logger, config, solidlsp_settings)
        super().__init__(
            config,
            logger,
            repository_root_path,
            ProcessLaunchInfo(cmd=vts_lsp_executable_path, cwd=repository_root_path),
            "typescript",
            solidlsp_settings,
        )
        self.server_ready = threading.Event()
        self.initialize_searcher_command_available = threading.Event()

    @override
    def is_ignored_dirname(self, dirname: str) -> bool:
        return super().is_ignored_dirname(dirname) or dirname in [
            "node_modules",
            "dist",
            "build",
            "coverage",
        ]

    @classmethod
<<<<<<< HEAD
    def _setup_runtime_dependencies(cls, logger: LanguageServerLogger, config: LanguageServerConfig) -> list[str]:
=======
    def _setup_runtime_dependencies(
        cls, logger: LanguageServerLogger, config: LanguageServerConfig, solidlsp_settings: SolidLSPSettings
    ) -> str:
>>>>>>> a2e0e8e2
        """
        Setup runtime dependencies for VTS Language Server and return the command to start the server.
        """
        platform_id = PlatformUtils.get_platform_id()

        valid_platforms = [
            PlatformId.LINUX_x64,
            PlatformId.LINUX_arm64,
            PlatformId.OSX,
            PlatformId.OSX_x64,
            PlatformId.OSX_arm64,
            PlatformId.WIN_x64,
            PlatformId.WIN_arm64,
        ]
        assert platform_id in valid_platforms, f"Platform {platform_id} is not supported for vtsls at the moment"

        # Verify both node and npm are installed using NodeJsUtils
        node_executable = NodeJsUtils.find_node_executable()
        assert node_executable is not None, "node is not installed or isn't in PATH. Please install NodeJS and try again."
        npm_cli_script = NodeJsUtils.get_npm_cli_script_path()
        assert npm_cli_script is not None, "npm CLI script not found. Please ensure npm is properly installed."

        # Create dependencies using direct node execution
        vtsls_install_cmd = NodeJsUtils.build_npm_install_command(["install", "--prefix", "./", "@vtsls/language-server@0.2.9"])
        assert vtsls_install_cmd is not None, "Failed to build VTSLS install command"

        deps = RuntimeDependencyCollection(
            [
                RuntimeDependency(
                    id="vtsls",
                    description="vtsls language server package",
                    command=vtsls_install_cmd,
                    platform_id="any",
                ),
            ]
        )
<<<<<<< HEAD
        vts_ls_dir = os.path.join(cls.ls_resources_dir(), "vts-lsp")
=======
        vts_ls_dir = os.path.join(cls.ls_resources_dir(solidlsp_settings), "vts-lsp")
        vts_executable_path = os.path.join(vts_ls_dir, "vtsls")

        # Verify both node and npm are installed
        is_node_installed = shutil.which("node") is not None
        assert is_node_installed, "node is not installed or isn't in PATH. Please install NodeJS and try again."
        is_npm_installed = shutil.which("npm") is not None
        assert is_npm_installed, "npm is not installed or isn't in PATH. Please install npm and try again."
>>>>>>> a2e0e8e2

        # Install vtsls if not already installed
        vts_script_path = os.path.join(vts_ls_dir, "node_modules", "@vtsls", "language-server", "bin", "vtsls")

        if not os.path.exists(vts_script_path):
            os.makedirs(vts_ls_dir, exist_ok=True)
            logger.log(f"VTSLS script not found at {vts_script_path}. Installing...", logging.INFO)
            deps.install(logger, vts_ls_dir)

        if not os.path.exists(vts_script_path):
            raise FileNotFoundError(f"vtsls script not found at {vts_script_path}, something went wrong with the installation.")

        vts_command = NodeJsUtils.build_node_command(node_executable, vts_script_path, ["--stdio"])

        return vts_command

    @staticmethod
    def _get_initialize_params(repository_absolute_path: str) -> InitializeParams:
        """
        Returns the initialize params for the VTS Language Server.
        """
        root_uri = pathlib.Path(repository_absolute_path).as_uri()
        initialize_params = {
            "locale": "en",
            "capabilities": {
                "textDocument": {
                    "synchronization": {"didSave": True, "dynamicRegistration": True},
                    "definition": {"dynamicRegistration": True},
                    "references": {"dynamicRegistration": True},
                    "documentSymbol": {
                        "dynamicRegistration": True,
                        "hierarchicalDocumentSymbolSupport": True,
                        "symbolKind": {"valueSet": list(range(1, 27))},
                    },
                    "hover": {"dynamicRegistration": True, "contentFormat": ["markdown", "plaintext"]},
                    "signatureHelp": {"dynamicRegistration": True},
                    "codeAction": {"dynamicRegistration": True},
                },
                "workspace": {
                    "workspaceFolders": True,
                    "didChangeConfiguration": {"dynamicRegistration": True},
                    "symbol": {"dynamicRegistration": True},
                    "configuration": True,  # This might be needed for vtsls
                },
            },
            "processId": os.getpid(),
            "rootPath": repository_absolute_path,
            "rootUri": root_uri,
            "workspaceFolders": [
                {
                    "uri": root_uri,
                    "name": os.path.basename(repository_absolute_path),
                }
            ],
        }
        return initialize_params

    def _start_server(self):
        """
        Starts the VTS Language Server, waits for the server to be ready and yields the LanguageServer instance.

        Usage:
        ```
        async with lsp.start_server():
            # LanguageServer has been initialized and ready to serve requests
            await lsp.request_definition(...)
            await lsp.request_references(...)
            # Shutdown the LanguageServer on exit from scope
        # LanguageServer has been shutdown
        """

        def register_capability_handler(params):
            assert "registrations" in params
            for registration in params["registrations"]:
                if registration["method"] == "workspace/executeCommand":
                    self.initialize_searcher_command_available.set()
            return

        def execute_client_command_handler(params):
            return []

        def workspace_configuration_handler(params):
            # VTS may request workspace configuration
            # Return empty configuration for each requested item
            if "items" in params:
                return [{}] * len(params["items"])
            return {}

        def do_nothing(params):
            return

        def window_log_message(msg):
            self.logger.log(f"LSP: window/logMessage: {msg}", logging.INFO)

        def check_experimental_status(params):
            """
            Also listen for experimental/serverStatus as a backup signal
            """
            if params.get("quiescent") is True:
                self.server_ready.set()
                self.completions_available.set()

        self.server.on_request("client/registerCapability", register_capability_handler)
        self.server.on_notification("window/logMessage", window_log_message)
        self.server.on_request("workspace/executeClientCommand", execute_client_command_handler)
        self.server.on_request("workspace/configuration", workspace_configuration_handler)
        self.server.on_notification("$/progress", do_nothing)
        self.server.on_notification("textDocument/publishDiagnostics", do_nothing)
        self.server.on_notification("experimental/serverStatus", check_experimental_status)

        self.logger.log("Starting VTS server process", logging.INFO)
        self.server.start()
        initialize_params = self._get_initialize_params(self.repository_root_path)

        self.logger.log(
            "Sending initialize request from LSP client to LSP server and awaiting response",
            logging.INFO,
        )
        init_response = self.server.send.initialize(initialize_params)

        # VTS-specific capability checks
        # Be more flexible with capabilities since vtsls might have different structure
        self.logger.log(f"VTS init response capabilities: {init_response['capabilities']}", logging.DEBUG)

        # Basic checks to ensure essential capabilities are present
        assert "textDocumentSync" in init_response["capabilities"]
        assert "completionProvider" in init_response["capabilities"]

        # Log the actual values for debugging
        self.logger.log(f"textDocumentSync: {init_response['capabilities']['textDocumentSync']}", logging.DEBUG)
        self.logger.log(f"completionProvider: {init_response['capabilities']['completionProvider']}", logging.DEBUG)

        self.server.notify.initialized({})
        if self.server_ready.wait(timeout=1.0):
            self.logger.log("VTS server is ready", logging.INFO)
        else:
            self.logger.log("Timeout waiting for VTS server to become ready, proceeding anyway", logging.INFO)
            # Fallback: assume server is ready after timeout
            self.server_ready.set()
        self.completions_available.set()

    # VTS may need longer to process references, so we include a sleep similar to TypeScript LS
    @override
    def _send_references_request(self, relative_file_path: str, line: int, column: int):
        sleep(1)
        return super()._send_references_request(relative_file_path, line, column)<|MERGE_RESOLUTION|>--- conflicted
+++ resolved
@@ -57,13 +57,9 @@
         ]
 
     @classmethod
-<<<<<<< HEAD
-    def _setup_runtime_dependencies(cls, logger: LanguageServerLogger, config: LanguageServerConfig) -> list[str]:
-=======
     def _setup_runtime_dependencies(
         cls, logger: LanguageServerLogger, config: LanguageServerConfig, solidlsp_settings: SolidLSPSettings
-    ) -> str:
->>>>>>> a2e0e8e2
+    ) -> list[str]:
         """
         Setup runtime dependencies for VTS Language Server and return the command to start the server.
         """
@@ -100,18 +96,7 @@
                 ),
             ]
         )
-<<<<<<< HEAD
-        vts_ls_dir = os.path.join(cls.ls_resources_dir(), "vts-lsp")
-=======
         vts_ls_dir = os.path.join(cls.ls_resources_dir(solidlsp_settings), "vts-lsp")
-        vts_executable_path = os.path.join(vts_ls_dir, "vtsls")
-
-        # Verify both node and npm are installed
-        is_node_installed = shutil.which("node") is not None
-        assert is_node_installed, "node is not installed or isn't in PATH. Please install NodeJS and try again."
-        is_npm_installed = shutil.which("npm") is not None
-        assert is_npm_installed, "npm is not installed or isn't in PATH. Please install npm and try again."
->>>>>>> a2e0e8e2
 
         # Install vtsls if not already installed
         vts_script_path = os.path.join(vts_ls_dir, "node_modules", "@vtsls", "language-server", "bin", "vtsls")
