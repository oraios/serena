--- conflicted
+++ resolved
@@ -35,12 +35,10 @@
     JAVASCRIPT = "javascript"
     GO = "go"
     RUBY = "ruby"
-<<<<<<< HEAD
     SWIFT = "swift"
-=======
     DART = "dart"
     CPP = "cpp"
->>>>>>> 483744cf
+
 
     def __str__(self) -> str:
         return self.value
@@ -63,17 +61,14 @@
                 return FilenameMatcher("*.go")
             case self.RUBY:
                 return FilenameMatcher("*.rb")
-<<<<<<< HEAD
             case self.SWIFT:
                 return FilenameMatcher("*.swift")
-=======
             case self.CPP:
                 return FilenameMatcher("*.cpp", "*.h", "*.hpp", "*.c", "*.hxx", "*.cc", "*.cxx")
             case self.KOTLIN:
                 return FilenameMatcher("*.kt", "*.kts")
             case self.DART:
                 return FilenameMatcher("*.dart")
->>>>>>> 483744cf
             case _:
                 raise ValueError(f"Unhandled language: {self}")
 
