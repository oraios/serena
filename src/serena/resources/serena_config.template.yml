language_backend: LSP
# the language backend to use for code understanding and manipulation.
# Possible values are:
#  * LSP: Use the language server protocol (LSP), spawning freely available language servers
#      via the SolidLSP library that is part of Serena.
#  * JetBrains: Use the Serena plugin in your JetBrains IDE.
#      (requires the plugin to be installed and the project being worked on to be open
#      in your IDE).

gui_log_window: False
# whether to open a graphical window with Serena's logs.
# This is mainly supported on Windows and (partly) on Linux; not available on macOS.
# If you want to see the logs in a web browser, use the `web_dashboard` option instead.
# Limitations: doesn't seem to work with the community version of Claude Desktop for Linux
# Might also cause problems with some MCP clients - if you have any issues, try disabling this
#
# Being able to inspect logs is useful both for troubleshooting and for monitoring the tool calls,
# especially when using the agno playground, since the tool calls are not always shown,
# and the input params are never shown in the agno UI.
# When used as MCP server for Claude Desktop, the logs are primarily for troubleshooting.
# Note: unfortunately, the various entities starting the Serena server or agent do so in
# mysterious ways, often starting multiple instances of the process without shutting down
# previous instances. This can lead to multiple log windows being opened, and only the last
# window being updated. Since we can't control how agno or Claude Desktop start Serena,
# we have to live with this limitation for now.

web_dashboard: True
# whether to open the Serena web dashboard (which will be accessible through your web browser) that
# shows Serena's current session logs - as an alternative to the GUI log window which
# is supported on all platforms.

web_dashboard_listen_address: 127.0.0.1
# The address where the web dashboard will listen on

web_dashboard_open_on_launch: True
# whether to open a browser window with the web dashboard when Serena starts (provided that web_dashboard
# is enabled). If set to False, you can still open the dashboard manually by navigating to
# http://localhost:24282/dashboard/ in your web browser (24282 = 0x5EDA, SErena DAshboard).
# If you have multiple instances running, a higher port will be used; try port 24283, 24284, etc.

log_level: 20
# the minimum log level for the GUI log window and the dashboard (10 = debug, 20 = info, 30 = warning, 40 = error)

trace_lsp_communication: False
# whether to trace the communication between Serena and the language servers.
# This is useful for debugging language server issues.

ls_specific_settings: {}
# Added on 23.08.2025
# Advanced configuration option allowing to configure language server implementation specific options. Maps the language
# (same entry as in project.yml) to the options.
# Have a look at the docstring of the constructors of the LS implementations within solidlsp (e.g., for C# or PHP) to see which options are available.
# No documentation on options means no options are available.

tool_timeout: 240
# timeout, in seconds, after which tool executions are terminated

excluded_tools: []
# list of tools to be globally excluded

included_optional_tools: []
# list of optional tools (which are disabled by default) to be included

<<<<<<< HEAD
jetbrains: False
# whether to enable JetBrains mode and use tools based on the Serena JetBrains IDE plugin
# instead of language-server-based tools. Requires the Serena JetBrains plugin to be installed and
# a JetBrains IDE instance to be running with an open project.


=======
>>>>>>> 064bc568
default_max_tool_answer_chars: 150000
# Used as default for tools where the apply method has a default maximal answer length.
# Even though the value of the max_answer_chars can be changed when calling the tool, it may make sense to adjust this default
# through the global configuration.

token_count_estimator: CHAR_COUNT
# the name of the token count estimator to use for tool usage statistics.
# See the `RegisteredTokenCountEstimator` enum for available options.
#
# By default, a very naive character count estimator is used, which simply counts the number of characters.
# You can configure this to TIKTOKEN_GPT4 to use a local tiktoken-based estimator for GPT-4 (will download tiktoken
# data files on first run), or ANTHROPIC_CLAUDE_SONNET_4 which will use the (free of cost) Anthropic API to
# estimate the token count using the Claude Sonnet 4 tokenizer.

# The list of registered project paths (updated automatically).
projects: []<|MERGE_RESOLUTION|>--- conflicted
+++ resolved
@@ -61,15 +61,6 @@
 included_optional_tools: []
 # list of optional tools (which are disabled by default) to be included
 
-<<<<<<< HEAD
-jetbrains: False
-# whether to enable JetBrains mode and use tools based on the Serena JetBrains IDE plugin
-# instead of language-server-based tools. Requires the Serena JetBrains plugin to be installed and
-# a JetBrains IDE instance to be running with an open project.
-
-
-=======
->>>>>>> 064bc568
 default_max_tool_answer_chars: 150000
 # Used as default for tools where the apply method has a default maximal answer length.
 # Even though the value of the max_answer_chars can be changed when calling the tool, it may make sense to adjust this default
