--- conflicted
+++ resolved
@@ -1,16 +1,15 @@
 # latest
 Status of the `main` branch. Changes prior to the next official version change will appear here.
 
-<<<<<<< HEAD
+
 * Language servers:
   * **Add support for Zig** via ZLS (Zig Language Server)
   * **Add support for Lua** via lua-language-server (automatically downloaded if not installed)
   * **Add support for Nix** via nixd (Nix Language server) - requires nixd installation (Windows not supported)
-=======
+
 ## Breaking Changes
 
 * **Rust support now requires rustup**: The rust-analyzer is no longer bundled with Serena. Instead, it uses the rust-analyzer from your Rust toolchain managed by rustup. This ensures compatibility with your Rust version and eliminates outdated bundled binaries. If you don't have rustup installed, you'll need to install it from https://rustup.rs/
->>>>>>> 807ff1f5
 
 # 0.1.4
 
