# latest
Status of the `main` branch. Changes prior to the next official version change will appear here.

* Tools:
  * Added `RenameSymbolTool` for renaming symbols across the codebase (if LS supports this operation).

* Language support:
<<<<<<< HEAD
  * **Add support for Fortran** via fortls language server (requires `pip install fortls`)
=======
  * **Add support for Julia** via LanguageServer.jl
  * **Add support for Haskell** via Haskell Language Server (HLS) with automatic discovery via ghcup, stack, or system PATH; supports both Stack and Cabal projects
>>>>>>> 4bf2cbe8
  * **Add support for Scala** via Metals language server (requires some [manual setup](docs/scala_setup_guide_for_serena.md))
  * **Add support for Elm** via @elm-tooling/elm-language-server (automatically downloads if not installed; requires Elm compiler)
  * **Add support for Perl** via Perl::LanguageServer with LSP integration for .pl, .pm, and .t files
  * **Add support for AL (Application Language)** for Microsoft Dynamics 365 Business Central development. Requires VS Code AL extension (ms-dynamics-smb.al).
  * **Add support for R** via the R languageserver package with LSP integration, performance optimizations, and fallback symbol extraction
  * **Add support for Zig** via ZLS (cross-file references may not fully work on Windows)
  * **Add support for Lua** via lua-language-server
  * **Add support for Nix** requires nixd installation (Windows not supported)
  * **Dart now officially supported**: Dart was always working, but now tests were added, and it is promoted to "officially supported"
  * **Rust now uses already installed rustup**: The rust-analyzer is no longer bundled with Serena. Instead, it uses the rust-analyzer from your Rust toolchain managed by rustup. This ensures compatibility with your Rust version and eliminates outdated bundled binaries.
  * **Kotlin now officially supported**: We now use the official Kotlin LS, tests run through and performance is good, even though the LS is in an early development stage. 
  * **Add support for Erlang** experimental, may hang or be slow, uses the recently archived [erlang_ls](https://github.com/erlang-ls/erlang_ls)
  * **Ruby dual language server support**: Added ruby-lsp as the modern primary Ruby language server. Solargraph remains available as an experimental legacy option. ruby-lsp supports both .rb and .erb files, while Solargraph supports .rb files only.

* Client support:
  * New mode `oaicompat-agent` and extensions in the openai tool compatibility, **permitting Serena to work with llama.cpp**

* General:
  * Various fixes related to indexing, special paths and determation of ignored paths
  * Decreased `TOOL_DEFAULT_MAX_ANSWER_LENGTH` to be in accordance with (below) typical max-tokens configurations
  * Allow passing language server specific settings through `ls_specific_settings` field (in `serena_config.yml`)

# 0.1.4

## Summary

This likely is the last release before the stable version 1.0.0 which will come together with the jetbrains IDE extension.
We release it for users who install Serena from a tag, since the last tag cannot be installed due to a breaking change in the mcp dependency (see #381).

Since the last release, several new languages were supported, and the Serena CLI and configurability were significantly extended.
We thank all external contributors who made a lot of the improvements possible!

* General:
  * **Initial instructions no longer need to be loaded by the user**
  * Significantly extended CLI
  * Removed `replace_regex` tool from `ide-assistant` and `codex` contexts.
    The current string replacement tool in Claude Code seems to be sufficiently efficient and is better
    integrated with the IDE. Users who want to enable `replace_regex` can do so by customizing the context.

* Configuration:
  * Simplify customization of modes and contexts, including CLI support.
  * Possibility to customize the system prompt and outputs of simple tools, including CLI support.
  * Possibility to override tool descriptions through the context YAML.
  * Prompt templates are now automatically adapted to the enabled tools.
  * Several tools are now excluded by default, need to be included explicitly.
  * New context for ChatGPT

* Language servers:
  * Reliably detect language server termination and propagate the respective error all the way
    back to the tool application, where an unexpected termination is handled by restarting the language server
    and subsequently retrying the tool application.
  * **Add support for Swift**
  * **Add support for Bash**
  * Enhance Solargraph (Ruby) integration
    * Automatic Rails project detection via config/application.rb, Rakefile, and Gemfile analysis
    * Ruby/Rails-specific exclude patterns for improved indexing performance (vendor/, .bundle/, tmp/, log/, coverage/)
    * Enhanced error handling with detailed diagnostics and Ruby manager-specific installation instructions (rbenv, RVM, asdf)
    * Improved LSP capability negotiation and analysis completion detection
    * Better Bundler and Solargraph installation error messages with clear resolution steps

Fixes:
* Ignore `.git` in check for ignored paths and improve performance of `find_all_non_ignored_files`
* Fix language server startup issues on Windows when using Claude Code (which was due to
  default shell reconfiguration imposed by Claude Code)
* Additional wait for initialization in C# language server before requesting references, allowing cross-file references to be found.

# 0.1.3

## Summary

This is the first release of Serena to pypi. Since the last release, we have greatly improved 
stability and performance, as well as extended functionality, improved editing tools and included support for several new languages. 

* **Reduce the use of asyncio to a minimum**, improving stability and reducing the need for workarounds
   * Switch to newly developed fully synchronous LSP library `solidlsp` (derived from `multilspy`),
     removing our fork of `multilspy` (src/multilspy)
   * Switch from fastapi (which uses asyncio) to Flask in the Serena dashboard
   * The MCP server is the only asyncio-based component now, which resolves cross-component loop contamination,
     such that process isolation is no longer required.
     Neither are non-graceful shutdowns on Windows.
* **Improved editing tools**: The editing logic was simplified and improved, making it more robust.
   * The "minimal indentation" logic was removed, because LLMs did not understand it.
   * The logic for the insertion of empty lines was improved (mostly controlled by the LLM now)
* Add a task queue for the agent, which is executed in a separate and thread and
   * allows the language server to be initialized in the background, making the MCP server respond to requests
     immediately upon startup,
   * ensures that all tool executions are fully synchronized (executed linearly).
* `SearchForPatternTool`: Better default, extended parameters and description for restricting the search
* Language support:
   * Better support for C# by switching from `omnisharp` to Microsoft's official C# language server.
   * **Add support for Clojure, Elixir and Terraform. New language servers for C# and typescript.**
   * Experimental language server implementations can now be accessed by users through configuring the `language` field
* Configuration:
   * Add option `web_dashboard_open_on_launch` (allowing the dashboard to be enabled without opening a browser window) 
   * Add options `record_tool_usage_stats` and `token_count_estimator`
   * Serena config, modes and contexts can now be adjusted from the user's home directory.
   * Extended CLI to help with configuration
* Dashboard:
  * Displaying tool usage statistics if enabled in the config

Fixes:
* Fix `ExecuteShellCommandTool` and `GetCurrentConfigTool` hanging on Windows
* Fix project activation by name via `--project` not working (was broken in previous release) 
* Improve handling of indentation and newlines in symbolic editing tools
* Fix `InsertAfterSymbolTool` failing for insertions at the end of a file that did not end with a newline
* Fix `InsertBeforeSymbolTool` inserting in the wrong place in the absence of empty lines above the reference symbol
* Fix `ReplaceSymbolBodyTool` changing whitespace before/after the symbol
* Fix repository indexing not following links and catch exceptions during indexing, allowing indexing
  to continue even if unexpected errors occur for individual files.
* Fix `ImportError` in Ruby language server.
* Fix some issues with gitignore matching and interpreting of regexes in `search_for_pattern` tool.

# 2025-06-20

* **Overhaul and major improvement of editing tools!**
  This represents a very important change in Serena. Symbols can now be addressed by their `name_path` (including nested ones)
  and we introduced a regex-based replaced tools. We tuned the prompts and tested the new editing mechanism.
  It is much more reliable, flexible, and at the same time uses fewer tokens.
  The line-replacement tools are disabled by default and deprecated, we will likely remove them soon.
* **Better multi-project support and zero-config setup**: We significantly simplified the config setup, you no longer need to manually
  create `project.yaml` for each project. Project activation is now always available. 
  Any project can now be activated by just asking the LLM to do so and passing the path to a repo.
* Dashboard as web app and possibility to shut down Serena from it (or the old log GUI).
* Possibility to index your project beforehand, accelerating Serena's tools.
* Initial prompt for project supported (has to be added manually for the moment)
* Massive performance improvement of pattern search tool
* Use **process isolation** to fix stability issues and deadlocks (see #170). 
  This uses separate process for the MCP server, the Serena agent and the dashboard in order to fix asyncio-related issues.

# 2025-05-24

* Important new feature: **configurability of mode and context**, allowing better integration in a variety of clients.
  See corresponding section in readme - Serena can now be integrated in IDE assistants in a more productive way. 
  You can now also do things like switching to one-shot planning mode, ask to plan something (which will create a memory),
  then switch to interactive editing mode in the next conversation and work through the plan read from the memory.
* Some improvements to prompts.

# 2025-05-21

**Significant improvement in symbol finding!**

* Serena core:
    * `FindSymbolTool` now can look for symbols by specifying paths to them, not just the symbol name
* Language Servers:
    * Fixed `gopls` initialization
    * Symbols retrieved through the symbol tree or through overview methods now are linked to their parents


# 2025-05-19

* Serena core:
    * Bugfix in `FindSymbolTool` (a bug fixed in LS)
    * Fix in `ListDirTool`: Do not ignore files with extensions not understood by the language server, only skip ignored directories
      (error introduced in previous version)
    * Merged the two overview tools (for directories and files) into a single one: `GetSymbolsOverviewTool`
    * One-click setup for Cline enabled
    * `SearchForPatternTool` can now (optionally) search in the entire project
    * New tool `RestartLanguageServerTool` for restarting the language server (in case of other sources of editing apart from Serena)
    * Fix `CheckOnboardingPerformedTool`:
        * Tool description was incompatible with project change
        * Returned result was not as useful as it could be (now added list of memories)

* Language Servers:
    * Add further file extensions considered by the language servers for Python (.pyi), JavaScript (.jsx) and TypeScript (.tsx, .jsx)
    * Updated multilspy, adding support for Kotlin, Dart and C/C++ and several improvements.
    * Added support for PHP
    

# 2025-04-07

> **Breaking Config Changes**: make sure to set `ignore_all_files_in_gitignore`, remove `ignore_dirs`
>  and (optionally) set `ignore_paths` in your project configs. See [updated config template](myproject.template.yml)

* Serena core:
    * New tool: FindReferencingCodeSnippets
    * Adjusted prompt in CreateTextFileTool to prevent writing partial content (see [here](https://www.reddit.com/r/ClaudeAI/comments/1jpavtm/comment/mloek1x/?utm_source=share&utm_medium=web3x&utm_name=web3xcss&utm_term=1&utm_content=share_button)).
    * FindSymbolTool: allow passing a file for restricting search, not just a directory (Gemini was too dumb to pass directories)
    * Native support for gitignore files for configuring files to be ignored by serena. See also
      in *Language Servers* section below.
    * **Major Feature**: Allow Serena to switch between projects (project activation)
        * Add central Serena configuration in `serena_config.yml`, which 
            * contains the list of available projects
            * allows to configure whether project activation is enabled
            * now contains the GUI logging configuration (project configurations no longer do)
        * Add new tools `activate_project` and `get_active_project`
        * Providing a project configuration file in the launch parameters is now optional
* Logging:
    * Improve error reporting in case of initialization failure: 
      open a new GUI log window showing the error or ensure that the existing log window remains visible for some time
* Language Servers:
    * Fix C# language server initialization issue when the project path contains spaces
    * Native support for gitignore in overview, document-tree and find_references operations.
      This is an **important** addition, since previously things like `venv` and `node_modules` were scanned
      and were likely responsible for slowness of tools and even server crashes (presumably due to OOM errors).
* Agno: 
    * Fix Agno reloading mechanism causing failures when initializing the sqlite memory database #8
    * Fix Serena GUI log window not capturing logs after initialization

# 2025-04-01

Initial public version<|MERGE_RESOLUTION|>--- conflicted
+++ resolved
@@ -5,12 +5,10 @@
   * Added `RenameSymbolTool` for renaming symbols across the codebase (if LS supports this operation).
 
 * Language support:
-<<<<<<< HEAD
+
   * **Add support for Fortran** via fortls language server (requires `pip install fortls`)
-=======
   * **Add support for Julia** via LanguageServer.jl
   * **Add support for Haskell** via Haskell Language Server (HLS) with automatic discovery via ghcup, stack, or system PATH; supports both Stack and Cabal projects
->>>>>>> 4bf2cbe8
   * **Add support for Scala** via Metals language server (requires some [manual setup](docs/scala_setup_guide_for_serena.md))
   * **Add support for Elm** via @elm-tooling/elm-language-server (automatically downloads if not installed; requires Elm compiler)
   * **Add support for Perl** via Perl::LanguageServer with LSP integration for .pl, .pm, and .t files
