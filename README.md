<p align="center" style="text-align:center">
  <img src="resources/serena-logo.svg#gh-light-mode-only" style="width:500px">
  <img src="resources/serena-logo-dark-mode.svg#gh-dark-mode-only" style="width:500px">
</p>

* :rocket: Serena is a powerful **coding agent toolkit** capable of turning an LLM into a fully-featured agent that works **directly on your codebase**.
  Unlike most other tools, it is not tied to an LLM, framework or an interface, making it easy to use it in a variety of ways.
* :wrench: Serena provides essential **semantic code retrieval and editing tools** that are akin to an IDE's capabilities, extracting code entities at the symbol level and exploiting relational structure. When combined with an existing coding agent, these tools greatly enhance (token) efficiency.
* :free: Serena is **free & open-source**, enhancing the capabilities of LLMs you already have access to free of charge.

You can think of Serena as an IDE for a coding agent. With it, the agent no longer needs to read entire
files, perform grep-like searches or string replacements to find and and edit the right code. Instead, it can use code centered tools like `find_symbol`, `find_referencing_symbols` and `insert_after_symbol`.

### Users' Feedback

Most users report that Serena has strong positive effects on the results of their coding agents, even when used within
very capable agents like Claude Code. Serena is often described to be a [game changer](https://www.reddit.com/r/ClaudeAI/comments/1lfsdll/try_out_serena_mcp_thank_me_later/), or an enormous [productivity boost](https://www.reddit.com/r/ClaudeCode/comments/1mguoia/absolutely_insane_improvement_of_claude_code).

However, in very small projects or in tasks that involve only one file (tasks which do not require reading/editing only subsets of files),
you may not benefit from including Serena. For example, for creating code from scratch, Serena will not provide much value.
You also might want to adjust Serena to your needs and workflows using its extensive configuration options.

Several videos and blog posts have been written about Serena by now:

#### On YouTube

* [AI Labs](https://www.youtube.com/watch?v=wYWyJNs1HVk&t=1s)
* [Yo Van Eyck](https://www.youtube.com/watch?v=UqfxuQKuMo8&t=45s)
* [JeredBlu](https://www.youtube.com/watch?v=fzPnM3ySmjE&t=32s)

#### On Blogs

* [Serena's Design Principles](https://medium.com/@souradip1000/deconstructing-serenas-mcp-powered-semantic-code-understanding-architecture-75802515d116)
* [Serena with Claude Code (in Japanese)](https://blog.lai.so/serena/)
* [Turning Claude Code into a Development Powerhouse](https://robertmarshall.dev/blog/turning-claude-code-into-a-development-powerhouse/)

### Demonstration 1 - Efficient Operation in Claude Code

A demonstration of Serena efficiently retrieving and editing code within Claude Code, thereby saving tokens and time. Efficient operations are not only useful for saving costs, but also for generally improving the generated code's quality. This effect may be less pronounced in very small projects, but often becomes of crucial importance in larger ones.

https://github.com/user-attachments/assets/ab78ebe0-f77d-43cc-879a-cc399efefd87

### Demonstration 2 - Serena in Claude Desktop

A demonstration of Serena implementing a small feature for itself (a better log GUI) with Claude Desktop.
Note how Serena's tools enable Claude to find and edit the right symbols.

https://github.com/user-attachments/assets/6eaa9aa1-610d-4723-a2d6-bf1e487ba753

<p align="center">
  <em>Serena is under active development! See the latest updates, upcoming features, and lessons learned to stay up to date.</em>
</p>

<p align="center">
  <a href="CHANGELOG.md">
    <img src="https://img.shields.io/badge/Updates-1e293b?style=flat&logo=rss&logoColor=white&labelColor=1e293b" alt="Changelog" />
  </a>
  <a href="roadmap.md">
    <img src="https://img.shields.io/badge/Roadmap-14532d?style=flat&logo=target&logoColor=white&labelColor=14532d" alt="Roadmap" />
  </a>
  <a href="lessons_learned.md">
    <img src="https://img.shields.io/badge/Lessons-Learned-7c4700?style=flat&logo=readthedocs&logoColor=white&labelColor=7c4700" alt="Lessons Learned" />
  </a>
</p>

### LLM Integration

Serena provides the necessary [tools](#list-of-tools) for coding workflows, but an LLM is required to do the actual work,
orchestrating tool use.

For example, **supercharge the performance of Claude Code** with a [one-line shell command](#claude-code).

Serena can be integrated with an LLM in several ways:

* by using the **model context protocol (MCP)**.  
   Serena provides an MCP server which integrates with
  * Claude Code and Claude Desktop,
  * Terminal-based clients like Codex, Gemini-CLI, Qwen3-Coder, rovodev, OpenHands CLI and others,
  * IDEs like VSCode, Cursor or IntelliJ,
  * Extensions like Cline or Roo Code
  * Local clients like [OpenWebUI](https://docs.openwebui.com/openapi-servers/mcp), [Jan](https://jan.ai/docs/mcp-examples/browser/browserbase#enable-mcp), [Agno](https://docs.agno.com/introduction/playground) and others
* by using [mcpo to connect it to ChatGPT](docs/serena_on_chatgpt.md) or other clients that don't support MCP but do support tool calling.
* by incorporating Serena's tools into an agent framework of your choice, as illustrated [here](docs/custom_agent.md).  
   Serena's tool implementation is decoupled from the framework-specific code and can thus easily be adapted to any agent framework.

### Programming Language Support & Semantic Analysis Capabilities

Serena's semantic code analysis capabilities build on **language servers** using the widely implemented
language server protocol (LSP). The LSP provides a set of versatile code querying
and editing functionalities based on symbolic understanding of the code.
Equipped with these capabilities, Serena discovers and edits code just like a seasoned developer
making use of an IDE's capabilities would.
Serena can efficiently find the right context and do the right thing even in very large and
complex projects! So not only is it free and open-source, it frequently achieves better results
than existing solutions that charge a premium.

Language servers provide support for a wide range of programming languages.
<<<<<<< HEAD
With Serena, we provide 
 * direct, out-of-the-box support for:
     * Python
     * TypeScript/Javascript (currently has some instability issues, we are working on it)
     * PHP
     * Go (need to install go and gopls first)
     * Rust
     * C# (requires dotnet to be installed. We switched the underlying language server recently, please report any issues you encounter)
     * Java (_Note_: startup is slow, initial startup especially so. There may be issues with java on macos and linux, we are working on it.)
     * Elixir (Requires NextLS and Elixir install; **Windows not supported** - Next LS does not provide Windows binaries)
     * Clojure
     * C/C++ (You may experience issues with finding references, we are working on it)
     * Lean 4 (requires [Lean 4 installed via elan](https://lean-lang.org/lean4/doc/quickstart.html). Supports Lake projects with mathlib dependencies - see [detailed guide](LEAN4.md))
 * indirect support (may require some code changes/manual installation) for:
     * Ruby (untested)
     * Kotlin (untested)
     * Dart (untested)
     
=======
With Serena, we provide

* direct, out-of-the-box support for:
  * Python
  * TypeScript/Javascript
  * PHP (uses Intelephense LSP; set `INTELEPHENSE_LICENSE_KEY` environment variable for premium features)
  * Go (requires installation of gopls)
  * Rust
  * C#
  * Ruby
  * Swift
  * Java (_Note_: startup is slow, initial startup especially so. There may be issues with java on macos and linux, we are working on it.)
  * Elixir (Requires NextLS and Elixir install; **Windows not supported**)
  * Clojure
  * Bash
  * C/C++ (You may experience issues with finding references, we are working on it)
* indirect support (may require some code changes/manual installation) for:
  * Kotlin (untested)
  * Dart (untested)

>>>>>>> de173ce0
   These languages are supported by the language server library, but
   we did not explicitly test whether the support for these languages actually works flawlessly.

Further languages can, in principle, easily be supported by providing a shallow adapter for a new language server
implementation.

## Table of Contents

<!-- Created with markdown-toc -i README.md -->
<!-- Install it with npm install -g markdown-toc -->

<!-- toc -->

- [Quick Start](#quick-start)
  * [Running the Serena MCP Server](#running-the-serena-mcp-server)
    + [Usage](#usage)
      - [Using uvx](#using-uvx)
        * [Local Installation](#local-installation)
      - [Using Docker (Experimental)](#using-docker-experimental)
    + [SSE Mode](#sse-mode)
    + [Command-Line Arguments](#command-line-arguments)
  * [Configuration](#configuration)
  * [Project Activation & Indexing](#project-activation--indexing)
  * [Claude Code](#claude-code)
  * [Codex](#codex)
  * [Other Terminal-Based Clients](#other-terminal-based-clients)
  * [Claude Desktop](#claude-desktop)
  * [MCP Coding Clients (Cline, Roo-Code, Cursor, Windsurf, etc.)](#mcp-coding-clients-cline-roo-code-cursor-windsurf-etc)
  * [Local GUIs and Frameworks](#local-guis-and-frameworks)
- [Detailed Usage and Recommendations](#detailed-usage-and-recommendations)
  * [Tool Execution](#tool-execution)
    + [Shell Execution and Editing Tools](#shell-execution-and-editing-tools)
  * [Modes and Contexts](#modes-and-contexts)
    + [Contexts](#contexts)
    + [Modes](#modes)
    + [Customization](#customization)
  * [Onboarding and Memories](#onboarding-and-memories)
  * [Prepare Your Project](#prepare-your-project)
    + [Structure Your Codebase](#structure-your-codebase)
    + [Start from a Clean State](#start-from-a-clean-state)
    + [Logging, Linting, and Automated Tests](#logging-linting-and-automated-tests)
  * [Prompting Strategies](#prompting-strategies)
  * [Potential Issues in Code Editing](#potential-issues-in-code-editing)
  * [Running Out of Context](#running-out-of-context)
  * [Combining Serena with Other MCP Servers](#combining-serena-with-other-mcp-servers)
  * [Serena's Logs: The Dashboard and GUI Tool](#serenas-logs-the-dashboard-and-gui-tool)
  * [Troubleshooting](#troubleshooting)
- [Comparison with Other Coding Agents](#comparison-with-other-coding-agents)
  * [Subscription-Based Coding Agents](#subscription-based-coding-agents)
  * [API-Based Coding Agents](#api-based-coding-agents)
  * [Other MCP-Based Coding Agents](#other-mcp-based-coding-agents)
- [Acknowledgements](#acknowledgements)
- [Customizing and Extending Serena](#customizing-and-extending-serena)
- [List of Tools](#list-of-tools)

<!-- tocstop -->

## Quick Start

Serena can be used in various ways, below you will find instructions for selected integrations.

* For coding with Claude, we recommend using Serena through [Claude Code](#claude-code) or [Claude Desktop](#claude-desktop). You can also use Serena in most other [terminal-based clients](#other-terminal-based-clients).
* If you want a GUI experience outside an IDE, you can use one of the many [local GUIs](#local-guis-and-frameworks) that support MCP servers.
  You can also connect Serena to many web clients (including ChatGPT) using [mcpo](docs/serena_on_chatgpt.md).
* If you want to use Serena integrated in your IDE, see the section on [other MCP clients](#other-mcp-clients---cline-roo-code-cursor-windsurf-etc).
* You can use Serena as a library for building your own applications. We try to keep the public API stable, but you should still
  expect breaking changes and pin Serena to a fixed version if you use it as a dependency.

Serena is managed by `uv`, so you will need to [install it](https://docs.astral.sh/uv/getting-started/installation/)).

### Running the Serena MCP Server

You have several options for running the MCP server, which are explained in the subsections below.

#### Usage

The typical usage involves the client (Claude Code, Claude Desktop, etc.) running
the MCP server as a subprocess (using stdio communication),
so the client needs to be provided with the command to run the MCP server.
(Alternatively, you can run the MCP server in SSE mode and tell your client
how to connect to it.)

Note that no matter how you run the MCP server, Serena will, by default, start a small web-based dashboard on localhost that will display logs and allow shutting down the
MCP server (since many clients fail to clean up processes correctly).
This and other settings can be adjusted in the [configuration](#configuration) and/or by providing [command-line arguments](#command-line-arguments).

##### Using uvx

`uvx` can be used to run the latest version of Serena directly from the repository, without an explicit local installation.

```shell
uvx --from git+https://github.com/oraios/serena serena start-mcp-server
```

Explore the CLI to see some of the customization options that serena provides (more info on them below).

###### Local Installation

1. Clone the repository and change into it.

   ```shell
   git clone https://github.com/oraios/serena
   cd serena
   ```

2. Optionally edit the configuration file in your home directory with

   ```shell
   uv run serena config edit
   ```

   If you just want the default config, you can skip this part, and a config file will be created when you first run Serena.
3. Run the server with `uv`:

   ```shell
   uv run serena start-mcp-server
   ```

   When running from outside the serena installation directory, be sure to pass it, i.e., use

   ```shell
    uv run --directory /abs/path/to/serena serena start-mcp-server
   ```

##### Using Docker (Experimental)

⚠️ Docker support is currently experimental with several limitations. Please read the [Docker documentation](DOCKER.md) for important caveats before using it.

You can run the Serena MCP server directly via docker as follows,
assuming that the projects you want to work on are all located in `/path/to/your/projects`:

```shell
docker run --rm -i --network host -v /path/to/your/projects:/workspaces/projects ghcr.io/oraios/serena:latest serena start-mcp-server --transport stdio
```

Replace `/path/to/your/projects` with the absolute path to your projects directory. The Docker approach provides:

* Better security isolation for shell command execution
* No need to install language servers and dependencies locally
* Consistent environment across different systems

Alternatively, use docker compose with the `compose.yml` file provided in the repository.

See the [Docker documentation](DOCKER.md) for detailed setup instructions, configuration options, and known limitations.

#### SSE Mode

ℹ️ Note that MCP servers which use stdio as a protocol are somewhat unusual as far as client/server architectures go, as the server
necessarily has to be started by the client in order for communication to take place via the server's standard input/output stream.
In other words, you do not need to start the server yourself. The client application (e.g. Claude Desktop) takes care of this and
therefore needs to be configured with a launch command.

When using instead the SSE mode, which uses HTTP-based communication, you control the server lifecycle yourself,
i.e. you start the server and provide the client with the URL to connect to it.

Simply provide `start-mcp-server` with the `--transport sse` option and optionally provide the port.
For example, to run the Serena MCP server in SSE mode on port 9121 using a local installation,
you would run this command from the Serena directory,

```shell
uv run serena start-mcp-server --transport sse --port 9121
```

and then configure your client to connect to `http://localhost:9121/sse`.

#### Command-Line Arguments

The Serena MCP server supports a wide range of additional command-line options, including the option to run in SSE mode
and to adapt Serena to various [contexts and modes of operation](#modes-and-contexts).

Run with parameter `--help` to get a list of available options.

### Configuration

Serena is very flexible in terms of configuration. While for most users, the default configurations will work,
you can fully adjust it to your needs by editing a few yaml files. You can disable tools, change Serena's instructions
(what we denote as the `system_prompt`), adjust the output of tools that just provide a prompt, and even adjust tool descriptions.

Serena is configured in four places:

1. The `serena_config.yml` for general settings that apply to all clients and projects.
   It is located in your user directory under `.serena/serena_config.yml`.
   If you do not explicitly create the file, it will be auto-generated when you first run Serena.
   You can edit it directly or use

   ```shell
   uvx --from git+https://github.com/oraios/serena serena config edit
   ```

   (or use the `--directory` command version).
2. In the arguments passed to the `start-mcp-server` in your client's config (see below),
   which will apply to all sessions started by the respective client. In particular, the [context](#contexts) parameter
   should be set appropriately for Serena to be best adjusted to existing tools and capabilities of your client.
   See for a detailed explanation. You can override all entries from the `serena_config.yml` through command line arguments.
3. In the `.serena/project.yml` file within your project. This will hold project-level configuration that is used whenever
   that project is activated. This file will be autogenerated when you first use Serena on that project, but you can also
   generate it explicitly with

   ```shell
   uvx --from git+https://github.com/oraios/serena serena project generate-yml
   ```

   (or use the `--directory` command version).
4. Through the context and modes. Explore the [modes and contexts](#modes-and-contexts) section for more details.

After the initial setup, continue with one of the sections below, depending on how you
want to use Serena.

### Project Activation & Indexing

If you are mostly working with the same project, you can configure to always activate it at startup
by passing `--project <path_or_name>` to the `start-mcp-server` command in your client's MCP config.
This is especially useful for clients which configure MCP servers on a per-project basis, like Claude Code.

Otherwise, the recommended way is to just ask the LLM to activate a project by providing it an absolute path to, or,
in case the project was activated in the past, by its name. The default project name is the directory name.

* "Activate the project /path/to/my_project"
* "Activate the project my_project"

All projects that have been activated will be automatically added to your `serena_config.yml`, and for each
project, the file `.serena/project.yml` will be generated. You can adjust the latter, e.g., by changing the name
(which you refer to during the activation) or other options. Make sure to not have two different projects with the
same name.

ℹ️ For larger projects, we recommend that you index your project to accelerate Serena's tools; otherwise the first
tool application may be very slow.
To do so, run this from the project directory (or pass the path to the project as an argument):

```shell
uvx --from git+https://github.com/oraios/serena serena project index
```

(or use the `--directory` command version).

### Claude Code

Serena is a great way to make Claude Code both cheaper and more powerful!

From your project directory, add serena with a command like this,

```shell
claude mcp add serena -- <serena-mcp-server> --context ide-assistant --project $(pwd)
```

where `<serena-mcp-server>` is your way of [running the Serena MCP server](#running-the-serena-mcp-server).
For example, when using `uvx`, you would run

```shell
claude mcp add serena -- uvx --from git+https://github.com/oraios/serena serena start-mcp-server --context ide-assistant --project $(pwd)
```

ℹ️ Serena comes with an instruction text, and Claude needs to read it to properly use Serena's tools.
  As of version `v1.0.52`, claude code reads the instructions of the MCP server, so this **is handled automatically**.
  If you are using an older version, or if Claude fails to read the instructions, you can ask it explicitly
  to "read Serena's initial instructions" or run `/mcp__serena__initial_instructions` to load the instruction text.
  If you want to make use of that, you will have to enable the corresponding tool explicitly by adding `initial_instructions` to the `included_optional_tools`
  in your config.
  Note that you may have to make Claude read the instructions when you start a new conversation and after any compacting operation to ensure Claude remains properly configured to use Serena's tools.

### Codex

Serena works with OpenAI's Codex CLI out of the box, but you have to use the `codex` context for it to work properly. (The technical reason is that Codex doesn't fully support the MCP specifications, so some massaging of tools is required.).

Unlike Claude Code, in Codex you add an MCP server globally and not per project. Add the following to
`~/.codex/config.toml` (create the file if it does not exist):

```toml
[mcp_servers.serena]
command = "uvx"
args = ["--from", "git+https://github.com/oraios/serena", "serena", "start-mcp-server", "--context", "codex"]
```

After codex has started, you need to activate the project, which you can do by saying:

"Activate the current dir as project using serena"

> If you don't activate the project, you will not be able to use Serena's tools!

That's it! Have a look at `~/.codex/log/codex-tui.log` to see if any errors occurred.

The Serena dashboard will run if you have not disabled it in the configuration, but due to Codex's sandboxing the webbrowser 
may not open automatically. You can open it manually by going to `http://localhost:24282/dashboard/index.html` (or a higher port, if
that was already taken).

> Codex will often show the tools as `failed` even though they are successfully executed. This is not a problem, seems to be a bug in Codex. Despite the error message, everything works as expected.

### Other Terminal-Based Clients

There are many terminal-based coding assistants that support MCP servers, such as [Codex](https://github.com/openai/codex?tab=readme-ov-file#model-context-protocol-mcp),
[Gemini-CLI](https://github.com/google-gemini/gemini-cli), [Qwen3-Coder](https://github.com/QwenLM/Qwen3-Coder),
[rovodev](https://community.atlassian.com/forums/Rovo-for-Software-Teams-Beta/Introducing-Rovo-Dev-CLI-AI-Powered-Development-in-your-terminal/ba-p/3043623),
the [OpenHands CLI](https://docs.all-hands.dev/usage/how-to/cli-mode) and [opencode](https://github.com/sst/opencode).

They generally benefit from the symbolic tools provided by Serena. You might want to customize some aspects of Serena
by writing your own context, modes or prompts to adjust it to your workflow, to other MCP servers you are using, and to
the client's internal capabilities.

### Claude Desktop

For [Claude Desktop](https://claude.ai/download) (available for Windows and macOS), go to File / Settings / Developer / MCP Servers / Edit Config,
which will let you open the JSON file `claude_desktop_config.json`.
Add the `serena` MCP server configuration, using a [run command](#running-the-serena-mcp-server) depending on your setup.

* local installation:

   ```json
   {
       "mcpServers": {
           "serena": {
               "command": "/abs/path/to/uv",
               "args": ["run", "--directory", "/abs/path/to/serena", "serena", "start-mcp-server"]
           }
       }
   }
   ```

* uvx:

   ```json
   {
       "mcpServers": {
           "serena": {
               "command": "/abs/path/to/uvx",
               "args": ["--from", "git+https://github.com/oraios/serena", "serena", "start-mcp-server"]
           }
       }
  }
  ```

* docker:

  ```json
   {
       "mcpServers": {
           "serena": {
               "command": "docker",
               "args": ["run", "--rm", "-i", "--network", "host", "-v", "/path/to/your/projects:/workspaces/projects", "ghcr.io/oraios/serena:latest", "serena", "start-mcp-server", "--transport", "stdio"]
           }
       }
   }
   ```

If you are using paths containing backslashes for paths on Windows
(note that you can also just use forward slashes), be sure to escape them correctly (`\\`).

That's it! Save the config and then restart Claude Desktop. You are ready for activating your first project.

ℹ️ You can further customize the run command using additional arguments (see [above](#command-line-arguments)).

Note: on Windows and macOS there are official Claude Desktop applications by Anthropic, for Linux there is an [open-source
community version](https://github.com/aaddrick/claude-desktop-debian).

⚠️ Be sure to fully quit the Claude Desktop application, as closing Claude will just minimize it to the system tray – at least on Windows.  

⚠️ Some clients may leave behind zombie processes. You will have to find and terminate them manually then.
    With Serena, you can activate the [dashboard](#serenas-logs-the-dashboard-and-gui-tool) to prevent unnoted processes and also use the dashboard
    for shutting down Serena.

After restarting, you should see Serena's tools in your chat interface (notice the small hammer icon).

For more information on MCP servers with Claude Desktop, see [the official quick start guide](https://modelcontextprotocol.io/quickstart/user).

### MCP Coding Clients (Cline, Roo-Code, Cursor, Windsurf, etc.)

Being an MCP Server, Serena can be included in any MCP Client. The same configuration as above,
perhaps with small client-specific modifications, should work. Most of the popular
existing coding assistants (IDE extensions or VSCode-like IDEs) support connections
to MCP Servers. It is **recommended to use the `ide-assistant` context** for these integrations by adding `"--context", "ide-assistant"` to the `args` in your MCP client's configuration. Including Serena generally boosts their performance
by providing them tools for symbolic operations.

In this case, the billing for the usage continues to be controlled by the client of your choice
(unlike with the Claude Desktop client). But you may still want to use Serena through such an approach,
e.g., for one of the following reasons:

1. You are already using a coding assistant (say Cline or Cursor) and just want to make it more powerful.
2. You are on Linux and don't want to use the [community-created Claude Desktop](https://github.com/aaddrick/claude-desktop-debian).
3. You want tighter integration of Serena into your IDE and don't mind paying for that.

### Local GUIs and Frameworks

Over the last months, several technologies have emerged that allow you to run a powerful local GUI
and connect it to an MCP server. They will work with Serena out of the box.
Some of the leading open source GUI technologies offering this are
[Jan](https://jan.ai/docs/mcp), [OpenHands](https://github.com/All-Hands-AI/OpenHands/),
[OpenWebUI](https://docs.openwebui.com/openapi-servers/mcp) and [Agno](https://docs.agno.com/introduction/playground).
They allow combining Serena with almost any LLM (including locally running ones) and offer various other integrations.

## Detailed Usage and Recommendations

### Tool Execution

Serena combines tools for semantic code retrieval with editing capabilities and shell execution.
Serena's behavior can be further customized through [Modes and Contexts](#modes-and-contexts).
Find the complete list of tools [below](#full-list-of-tools).

The use of all tools is generally recommended, as this allows Serena to provide the most value:
Only by executing shell commands (in particular, tests) can Serena identify and correct mistakes
autonomously.

#### Shell Execution and Editing Tools

However, it should be noted that the `execute_shell_command` tool allows for arbitrary code execution.
When using Serena as an MCP Server, clients will typically ask the user for permission
before executing a tool, so as long as the user inspects execution parameters beforehand,
this should not be a problem.
However, if you have concerns, you can choose to disable certain commands in your project's
.yml configuration file.
If you only want to use Serena purely for analyzing code and suggesting implementations
without modifying the codebase, you can enable read-only mode by setting `read_only: true` in your project configuration file.
This will automatically disable all editing tools and prevent any modifications to your codebase while still
allowing all analysis and exploration capabilities.

In general, be sure to back up your work and use a version control system in order to avoid
losing any work.

### Modes and Contexts

Serena's behavior and toolset can be adjusted using contexts and modes.
These allow for a high degree of customization to best suit your workflow and the environment Serena is operating in.

#### Contexts

A context defines the general environment in which Serena is operating.
It influences the initial system prompt and the set of available tools.
A context is set at startup when launching Serena (e.g., via CLI options for an MCP server or in the agent script) and cannot be changed during an active session.

Serena comes with pre-defined contexts:

* `desktop-app`: Tailored for use with desktop applications like Claude Desktop. This is the default.
* `agent`: Designed for scenarios where Serena acts as a more autonomous agent, for example, when used with Agno.
* `ide-assistant`: Optimized for integration into IDEs like VSCode, Cursor, or Cline, focusing on in-editor coding assistance.
Choose the context that best matches the type of integration you are using.

When launching Serena, specify the context using `--context <context-name>`.  
Note that for cases where parameter lists are specified (e.g. Claude Desktop), you must add two parameters to the list.

#### Modes

Modes further refine Serena's behavior for specific types of tasks or interaction styles. Multiple modes can be active simultaneously, allowing you to combine their effects. Modes influence the system prompt and can also alter the set of available tools by excluding certain ones.

Examples of built-in modes include:

* `planning`: Focuses Serena on planning and analysis tasks.
* `editing`: Optimizes Serena for direct code modification tasks.
* `interactive`: Suitable for a conversational, back-and-forth interaction style.
* `one-shot`: Configures Serena for tasks that should be completed in a single response, often used with `planning` for generating reports or initial plans.
* `no-onboarding`: Skips the initial onboarding process if it's not needed for a particular session.
* `onboarding`: (Usually triggered automatically) Focuses on the project onboarding process.

Modes can be set at startup (similar to contexts) but can also be _switched dynamically_ during a session. You can instruct the LLM to use the `switch_modes` tool to activate a different set of modes (e.g., "switch to planning and one-shot modes").

When launching Serena, specify modes using `--mode <mode-name>`; multiple modes can be specified, e.g. `--mode planning --mode no-onboarding`.

:warning: **Mode Compatibility**: While you can combine modes, some may be semantically incompatible (e.g., `interactive` and `one-shot`). Serena currently does not prevent incompatible combinations; it is up to the user to choose sensible mode configurations.

#### Customization

You can create your own contexts and modes to precisely tailor Serena to your needs in two ways:

* You can use Serena's CLI to manage modes and contexts. Check out

    ```shell
    uvx --from git+https://github.com/oraios/serena serena mode --help
    ```

    and

    ```shell
    uvx --from git+https://github.com/oraios/serena serena context --help
    ```

    _NOTE_: Custom contexts/modes are simply YAML files in `<home>/.serena`, they are automatically registered and available for use by their name (filename without the `.yml` extension). If you don't want to use Serena's CLI, you can create and manage them in any way you see fit.
* **Using external YAML files**: When starting Serena, you can also provide an absolute path to a custom `.yml` file for a context or mode.

This customization allows for deep integration and adaptation of Serena to specific project requirements or personal preferences.

### Onboarding and Memories

By default, Serena will perform an **onboarding process** when
it is started for the first time for a project.
The goal of the onboarding is for Serena to get familiar with the project
and to store memories, which it can then draw upon in future interactions.
If an LLM should fail to complete the onboarding and does not actually write the
respective memories to disk, you may need to ask it to do so explicitly.

The onboarding will usually read a lot of content from the project, thus filling
up the context. It can therefore be advisable to switch to another conversation
once the onboarding is complete.
After the onboarding, we recommend that you have a quick look at the memories and,
if necessary, edit them or add additional ones.

**Memories** are files stored in `.serena/memories/` in the project directory,
which the agent can choose to read in subsequent interactions.
Feel free to read and adjust them as needed; you can also add new ones manually.
Every file in the `.serena/memories/` directory is a memory file.
Whenever Serena starts working on a project, the list of memories is
provided, and the agent can decide to read them.
We found that memories can significantly improve the user experience with Serena.

### Prepare Your Project

#### Structure Your Codebase

Serena uses the code structure for finding, reading and editing code. This means that it will
work well with well-structured code but may perform poorly on fully unstructured one (like a "God class"
with enormous, non-modular functions).  
Furthermore, for languages that are not statically typed, type annotations are highly beneficial.

#### Start from a Clean State

It is best to start a code generation task from a clean git state. Not only will
this make it easier for you to inspect the changes, but also the model itself will
have a chance of seeing what it has changed by calling `git diff` and thereby
correct itself or continue working in a followup conversation if needed.

:warning: **Important**: since Serena will write to files using the system-native line endings
and it might want to look at the git diff, it is important to
set `git config core.autocrlf` to `true` on Windows.
With `git config core.autocrlf` set to `false` on Windows, you may end up with huge diffs
only due to line endings. It is generally a good idea to globally enable this git setting on Windows:

```shell
git config --global core.autocrlf true
```

#### Logging, Linting, and Automated Tests

Serena can successfully complete tasks in an _agent loop_, where it iteratively
acquires information, performs actions, and reflects on the results.
However, Serena cannot use a debugger; it must rely on the results of program executions,
linting results, and test results to assess the correctness of its actions.
Therefore, software that is designed to meaningful interpretable outputs (e.g. log messages)
and that has a good test coverage is much easier to work with for Serena.

We generally recommend to start an editing task from a state where all linting checks and tests pass.

### Prompting Strategies

We found that it is often a good idea to spend some time conceptualizing and planning a task
before actually implementing it, especially for non-trivial task. This helps both in achieving
better results and in increasing the feeling of control and staying in the loop. You can
make a detailed plan in one session, where Serena may read a lot of your code to build up the context,
and then continue with the implementation in another (potentially after creating suitable memories).

### Potential Issues in Code Editing

In our experience, LLMs are bad at counting, i.e. they have problems
inserting blocks of code in the right place. Most editing operations can be performed
at the symbolic level, allowing this problem is overcome. However, sometimes,
line-level insertions are useful.

Serena is instructed to double-check the line numbers and any code blocks that it will
edit, but you may find it useful to explicitly tell it how to edit code if you run into
problems.  
We are working on making Serena's editing capabilities more robust.

### Running Out of Context

For long and complicated tasks, or tasks where Serena has read a lot of content, you
may come close to the limits of context tokens. In that case, it is often a good idea to continue
in a new conversation. Serena has a dedicated tool to create a summary of the current state
of the progress and all relevant info for continuing it. You can request to create this summary and
write it to a memory. Then, in a new conversation, you can just ask Serena to read the memory and
continue with the task. In our experience, this worked really well. On the up-side, since in a
single session there is no summarization involved, Serena does not usually get lost (unlike some
other agents that summarize under the hood), and it is also instructed to occasionally check whether
it's on the right track.

Moreover, Serena is instructed to be frugal with context
(e.g., to not read bodies of code symbols unnecessarily),
but we found that Claude is not always very good in being frugal (Gemini seemed better at it).
You can explicitly instruct it to not read the bodies if you know that it's not needed.

### Combining Serena with Other MCP Servers

When using Serena through an MCP Client, you can use it together with other MCP servers.
However, beware of tool name collisions! See info on that above.

Currently, there is a collision with the popular Filesystem MCP Server. Since Serena also provides
filesystem operations, there is likely no need to ever enable these two simultaneously.

### Serena's Logs: The Dashboard and GUI Tool

Serena provides two convenient ways of accessing the logs of the current session:

* via the **web-based dashboard** (enabled by default)

    This is supported on all platforms.
    By default, it will be accessible at `http://localhost:24282/dashboard/index.html`,
    but a higher port may be used if the default port is unavailable/multiple instances are running.

* via the **GUI tool** (disabled by default)

    This is mainly supported on Windows, but it may also work on Linux; macOS is unsupported.

Both can be enabled, configured or disabled in Serena's configuration file (`serena_config.yml`, see above).
If enabled, they will automatically be opened as soon as the Serena agent/MCP server is started.
The web dashboard will display usage statistics of Serena's tools if you set  `record_tool_usage_stats: True` in your config.

In addition to viewing logs, both tools allow to shut down the Serena agent.
This function is provided, because clients like Claude Desktop may fail to terminate the MCP server subprocess
when they themselves are closed.

### Troubleshooting

Support for MCP Servers in Claude Desktop and the various MCP Server SDKs are relatively new developments and may display instabilities.

The working configuration of an MCP server may vary from platform to
platform and from client to client. We recommend always using absolute paths, as relative paths may be sources of
errors. The language server is running in a separate sub-process and is called with asyncio – sometimes
a client may make it crash. If you have Serena's log window enabled, and it disappears, you'll know what happened.

Some clients may not properly terminate MCP servers, look out for hanging python processes and terminate them manually, if needed.

## Comparison with Other Coding Agents

To our knowledge, Serena is the first fully-featured coding agent where the
entire functionality
is available through an MCP server, thus not requiring API keys or
subscriptions.

### Subscription-Based Coding Agents

Many prominent subscription-based coding agents are parts of IDEs like
Windsurf, Cursor and VSCode.
Serena's functionality is similar to Cursor's Agent, Windsurf's Cascade or
VSCode's agent mode.

Serena has the advantage of not requiring a subscription.
A potential disadvantage is that it
is not directly integrated into an IDE, so the inspection of newly written code
is not as seamless.

More technical differences are:

* Serena is not bound to a specific IDE or CLI.
  Serena's MCP server can be used with any MCP client (including some IDEs),
  and the Agno-based agent provides additional ways of applying its functionality.
* Serena is not bound to a specific large language model or API.
* Serena navigates and edits code using a language server, so it has a symbolic
  understanding of the code.
  IDE-based tools often use a RAG-based or purely text-based approach, which is often
  less powerful, especially for large codebases.
* Serena is open-source and has a small codebase, so it can be easily extended
  and modified.

### API-Based Coding Agents

An alternative to subscription-based agents are API-based agents like Claude
Code, Cline, Aider, Roo Code and others, where the usage costs map directly
to the API costs of the underlying LLM.
Some of them (like Cline) can even be included in IDEs as an extension.
They are often very powerful and their main downside are the (potentially very
high) API costs.

Serena itself can be used as an API-based agent (see the section on Agno above).
We have not yet written a CLI tool or a
dedicated IDE extension for Serena (and there is probably no need for the latter, as
Serena can already be used with any IDE that supports MCP servers).
If there is demand for a Serena as a CLI tool like Claude Code, we will
consider writing one.

The main difference between Serena and other API-based agents is that Serena can
also be used as an MCP server, thus not requiring
an API key and bypassing the API costs. This is a unique feature of Serena.

### Other MCP-Based Coding Agents

There are other MCP servers designed for coding, like [DesktopCommander](https://github.com/wonderwhy-er/DesktopCommanderMCP) and
[codemcp](https://github.com/ezyang/codemcp).
However, to the best of our knowledge, none of them provide semantic code
retrieval and editing tools; they rely purely on text-based analysis.
It is the integration of language servers and the MCP that makes Serena unique
and so powerful for challenging coding tasks, especially in the context of
larger codebases.

## Acknowledgements

We built Serena on top of multiple existing open-source technologies, the most important ones being:

1. [multilspy](https://github.com/microsoft/multilspy).
   A library which wraps language server implementations and adapts them for interaction via Python
   and which provided the basis for our library Solid-LSP (src/solidlsp).
   Solid-LSP provides pure synchronous LSP calls and extends the original library with the symbolic logic
   that Serena required.
2. [Python MCP SDK](https://github.com/modelcontextprotocol/python-sdk)
3. [Agno](https://github.com/agno-agi/agno) and
   the associated [agent-ui](https://github.com/agno-agi/agent-ui),
   which we use to allow Serena to work with any model, beyond the ones
   supporting the MCP.
4. All the language servers that we use through Solid-LSP.

Without these projects, Serena would not have been possible (or would have been significantly more difficult to build).

## Customizing and Extending Serena

It is straightforward to extend Serena's AI functionality with your own ideas.
Simply implement a new tool by subclassing
`serena.agent.Tool` and implement the `apply` method with a signature
that matches the tool's requirements.
Once implemented, `SerenaAgent` will automatically have access to the new tool.

It is also relatively straightforward to add [support for a new programming language](/.serena/memories/adding_new_language_support_guide.md).

We look forward to seeing what the community will come up with!
For details on contributing, see [contributing guidelines](/CONTRIBUTING.md).

## List of Tools

Here is the list of Serena's default tools with a short description (output of `uv run serena tools list`):

* `activate_project`: Activates a project by name.
* `check_onboarding_performed`: Checks whether project onboarding was already performed.
* `create_text_file`: Creates/overwrites a file in the project directory.
* `delete_memory`: Deletes a memory from Serena's project-specific memory store.
* `execute_shell_command`: Executes a shell command.
* `find_file`: Finds files in the given relative paths
* `find_referencing_symbols`: Finds symbols that reference the symbol at the given location (optionally filtered by type).
* `find_symbol`: Performs a global (or local) search for symbols with/containing a given name/substring (optionally filtered by type).
* `get_symbols_overview`: Gets an overview of the top-level symbols defined in a given file.
* `insert_after_symbol`: Inserts content after the end of the definition of a given symbol.
* `insert_before_symbol`: Inserts content before the beginning of the definition of a given symbol.
* `list_dir`: Lists files and directories in the given directory (optionally with recursion).
* `list_memories`: Lists memories in Serena's project-specific memory store.
* `onboarding`: Performs onboarding (identifying the project structure and essential tasks, e.g. for testing or building).
* `prepare_for_new_conversation`: Provides instructions for preparing for a new conversation (in order to continue with the necessary context).
* `read_file`: Reads a file within the project directory.
* `read_memory`: Reads the memory with the given name from Serena's project-specific memory store.
* `replace_regex`: Replaces content in a file by using regular expressions.
* `replace_symbol_body`: Replaces the full definition of a symbol.
* `search_for_pattern`: Performs a search for a pattern in the project.
* `think_about_collected_information`: Thinking tool for pondering the completeness of collected information.
* `think_about_task_adherence`: Thinking tool for determining whether the agent is still on track with the current task.
* `think_about_whether_you_are_done`: Thinking tool for determining whether the task is truly completed.
* `write_memory`: Writes a named memory (for future reference) to Serena's project-specific memory store.

There are several tools that are disabled by default, and have to be enabled explicitly, e.g., through the context or modes.
Note that several of our default contexts do enable some of these tools. For example, the `desktop-app` context enables the `execute_shell_command` tool.

The full list of optional tools is (output of `uv run serena tools list --only-optional`):

* `delete_lines`: Deletes a range of lines within a file.
* `get_current_config`: Prints the current configuration of the agent, including the active and available projects, tools, contexts, and modes.
* `initial_instructions`: Gets the initial instructions for the current project.
    Should only be used in settings where the system prompt cannot be set,
    e.g. in clients you have no control over, like Claude Desktop.
* `insert_at_line`: Inserts content at a given line in a file.
* `jet_brains_find_referencing_symbols`: Finds symbols that reference the given symbol
* `jet_brains_find_symbol`: Performs a global (or local) search for symbols with/containing a given name/substring (optionally filtered by type).
* `jet_brains_get_symbols_overview`: Retrieves an overview of the top-level symbols within a specified file
* `remove_project`: Removes a project from the Serena configuration.
* `replace_lines`: Replaces a range of lines within a file with new content.
* `restart_language_server`: Restarts the language server, may be necessary when edits not through Serena happen.
* `summarize_changes`: Provides instructions for summarizing the changes made to the codebase.
* `switch_modes`: Activates modes by providing a list of their names<|MERGE_RESOLUTION|>--- conflicted
+++ resolved
@@ -95,26 +95,6 @@
 than existing solutions that charge a premium.
 
 Language servers provide support for a wide range of programming languages.
-<<<<<<< HEAD
-With Serena, we provide 
- * direct, out-of-the-box support for:
-     * Python
-     * TypeScript/Javascript (currently has some instability issues, we are working on it)
-     * PHP
-     * Go (need to install go and gopls first)
-     * Rust
-     * C# (requires dotnet to be installed. We switched the underlying language server recently, please report any issues you encounter)
-     * Java (_Note_: startup is slow, initial startup especially so. There may be issues with java on macos and linux, we are working on it.)
-     * Elixir (Requires NextLS and Elixir install; **Windows not supported** - Next LS does not provide Windows binaries)
-     * Clojure
-     * C/C++ (You may experience issues with finding references, we are working on it)
-     * Lean 4 (requires [Lean 4 installed via elan](https://lean-lang.org/lean4/doc/quickstart.html). Supports Lake projects with mathlib dependencies - see [detailed guide](LEAN4.md))
- * indirect support (may require some code changes/manual installation) for:
-     * Ruby (untested)
-     * Kotlin (untested)
-     * Dart (untested)
-     
-=======
 With Serena, we provide
 
 * direct, out-of-the-box support for:
@@ -131,11 +111,10 @@
   * Clojure
   * Bash
   * C/C++ (You may experience issues with finding references, we are working on it)
+  * Lean 4 (requires [Lean 4 installed via elan](https://lean-lang.org/lean4/doc/quickstart.html). Supports Lake projects with mathlib dependencies - see [detailed guide](LEAN4.md))
 * indirect support (may require some code changes/manual installation) for:
   * Kotlin (untested)
   * Dart (untested)
-
->>>>>>> de173ce0
    These languages are supported by the language server library, but
    we did not explicitly test whether the support for these languages actually works flawlessly.
 
