<p align="center" style="text-align:center">
  <img src="resources/serena-logo.svg#gh-light-mode-only" style="width:500px">
  <img src="resources/serena-logo-dark-mode.svg#gh-dark-mode-only" style="width:500px">
</p>

* :rocket: Serena is a powerful **coding agent toolkit** capable of turning an LLM into a fully-featured agent that works **directly on your codebase**.
  Unlike most other tools, it is not tied to an LLM, framework or an interface, making it easy to use it in a variety of ways.
* :wrench: Serena provides essential **semantic code retrieval and editing tools** that are akin to an IDE's capabilities, extracting code entities at the symbol level and exploiting relational structure. When combined with an existing coding agent, these tools greatly enhance (token) efficiency.
* :free: Serena is **free & open-source**, enhancing the capabilities of LLMs you already have access to free of charge.

You can think of Serena as providing IDE-like tools to your LLM/coding agent. With it, the agent no longer needs to read entire
files, perform grep-like searches or string replacements to find and edit the right code. Instead, it can use code centered tools like `find_symbol`, `find_referencing_symbols` and `insert_after_symbol`.

<p align="center">
  <em>Serena is under active development! See the latest updates, upcoming features, and lessons learned to stay up to date.</em>
</p>

<p align="center">
  <a href="CHANGELOG.md">
    <img src="https://img.shields.io/badge/Updates-1e293b?style=flat&logo=rss&logoColor=white&labelColor=1e293b" alt="Changelog" />
  </a>
  <a href="roadmap.md">
    <img src="https://img.shields.io/badge/Roadmap-14532d?style=flat&logo=target&logoColor=white&labelColor=14532d" alt="Roadmap" />
  </a>
  <a href="lessons_learned.md">
    <img src="https://img.shields.io/badge/Lessons-Learned-7c4700?style=flat&logo=readthedocs&logoColor=white&labelColor=7c4700" alt="Lessons Learned" />
  </a>
</p>

### LLM Integration

Serena provides the necessary [tools](#list-of-tools) for coding workflows, but an LLM is required to do the actual work,
orchestrating tool use.

For example, **supercharge the performance of Claude Code** with a [one-line shell command](#claude-code).

In general, Serena can be integrated with an LLM in several ways:

* by using the **model context protocol (MCP)**.
  Serena provides an MCP server which integrates with
    * Claude Code and Claude Desktop,
    * Terminal-based clients like Codex, Gemini-CLI, Qwen3-Coder, rovodev, OpenHands CLI and others,
    * IDEs like VSCode, Cursor or IntelliJ,
    * Extensions like Cline or Roo Code
    * Local clients like [OpenWebUI](https://docs.openwebui.com/openapi-servers/mcp), [Jan](https://jan.ai/docs/mcp-examples/browser/browserbase#enable-mcp), [Agno](https://docs.agno.com/introduction/playground) and others
* by using [mcpo to connect it to ChatGPT](docs/serena_on_chatgpt.md) or other clients that don't support MCP but do support tool calling via OpenAPI.
* by incorporating Serena's tools into an agent framework of your choice, as illustrated [here](docs/custom_agent.md).
  Serena's tool implementation is decoupled from the framework-specific code and can thus easily be adapted to any agent framework.

### Serena in Action

#### Demonstration 1: Efficient Operation in Claude Code

A demonstration of Serena efficiently retrieving and editing code within Claude Code, thereby saving tokens and time. Efficient operations are not only useful for saving costs, but also for generally improving the generated code's quality. This effect may be less pronounced in very small projects, but often becomes of crucial importance in larger ones.

https://github.com/user-attachments/assets/ab78ebe0-f77d-43cc-879a-cc399efefd87

#### Demonstration 2: Serena in Claude Desktop

A demonstration of Serena implementing a small feature for itself (a better log GUI) with Claude Desktop.
Note how Serena's tools enable Claude to find and edit the right symbols.

https://github.com/user-attachments/assets/6eaa9aa1-610d-4723-a2d6-bf1e487ba753

### Programming Language Support & Semantic Analysis Capabilities

Serena's semantic code analysis capabilities build on **language servers** using the widely implemented
language server protocol (LSP). The LSP provides a set of versatile code querying
and editing functionalities based on symbolic understanding of the code.
Equipped with these capabilities, Serena discovers and edits code just like a seasoned developer
making use of an IDE's capabilities would.
Serena can efficiently find the right context and do the right thing even in very large and
complex projects! So not only is it free and open-source, it frequently achieves better results
than existing solutions that charge a premium.

Language servers provide support for a wide range of programming languages.
With Serena, we provide direct, out-of-the-box support for:

  * Python
  * TypeScript/Javascript
  * PHP (uses Intelephense LSP; set `INTELEPHENSE_LICENSE_KEY` environment variable for premium features)
  * Go (requires installation of gopls)
  * R (requires installation of the `languageserver` R package)
  * Rust (requires [rustup](https://rustup.rs/) - uses rust-analyzer from your toolchain)
  * C/C++ (you may experience issues with finding references, we are working on it)
  * Zig (requires installation of ZLS - Zig Language Server)
  * C#
  * Ruby (by default, uses [ruby-lsp](https://github.com/Shopify/ruby-lsp), specify ruby_solargraph as your language to use the previous solargraph based implementation)
  * Swift
  * Kotlin (uses the pre-alpha [official kotlin LS](https://github.com/Kotlin/kotlin-lsp), some issues may appear)
  * Java (_Note_: startup is slow, initial startup especially so. There may be issues with java on macos and linux, we are working on it.)
  * Clojure
  * Dart
  * Bash
  * Lua (automatically downloads lua-language-server if not installed)
  * Nix (requires nixd installation)
  * Elixir (requires installation of NextLS and Elixir; **Windows not supported**)
  * Elm (automatically downloads elm-language-server if not installed; requires Elm compiler)
  * Scala (requires some [manual setup](docs/scala_setup_guide_for_serena.md); uses Metals LSP)
  * Erlang (requires installation of beam and [erlang_ls](https://github.com/erlang-ls/erlang_ls), experimental, might be slow or hang)
  * Perl (requires installation of Perl::LanguageServer)
<<<<<<< HEAD
  * Fortran (requires installation of fortls: `pip install fortls`)
=======
  * Haskell (automatically locates HLS via ghcup, stack, or system PATH; supports Stack and Cabal projects)
  * Julia
>>>>>>> 4bf2cbe8
  * AL
  * Markdown (must be explicitly specified via `--language markdown` when generating project config, primarily useful for documentation-heavy projects)

Support for further languages can easily be added by providing a shallow adapter for a new language server implementation,
see Serena's [memory on that](.serena/memories/adding_new_language_support_guide.md).

### Community Feedback

Most users report that Serena has strong positive effects on the results of their coding agents, even when used within
very capable agents like Claude Code. Serena is often described to be a [game changer](https://www.reddit.com/r/ClaudeAI/comments/1lfsdll/try_out_serena_mcp_thank_me_later/), providing an enormous [productivity boost](https://www.reddit.com/r/ClaudeCode/comments/1mguoia/absolutely_insane_improvement_of_claude_code).

Serena excels at navigating and manipulating complex codebases, providing tools that support precise code retrieval and editing in the presence of large, strongly structured codebases.
However, when dealing with tasks that involve only very few/small files, you may not benefit from including Serena on top of your existing coding agent. 
In particular, when writing code from scratch, Serena will not provide much value initially, as the more complex structures that Serena handles more gracefully than simplistic, file-based approaches are yet to be created.

Several videos and blog posts have talked about Serena:

* YouTube:
    * [AI Labs](https://www.youtube.com/watch?v=wYWyJNs1HVk&t=1s)
    * [Yo Van Eyck](https://www.youtube.com/watch?v=UqfxuQKuMo8&t=45s)
    * [JeredBlu](https://www.youtube.com/watch?v=fzPnM3ySmjE&t=32s)

* Blog posts:
    * [Serena's Design Principles](https://medium.com/@souradip1000/deconstructing-serenas-mcp-powered-semantic-code-understanding-architecture-75802515d116)
    * [Serena with Claude Code (in Japanese)](https://blog.lai.so/serena/)
    * [Turning Claude Code into a Development Powerhouse](https://robertmarshall.dev/blog/turning-claude-code-into-a-development-powerhouse/)

## Table of Contents

<!-- Created with markdown-toc -i README.md -->
<!-- Install it with npm install -g markdown-toc -->

<!-- toc -->

- [Quick Start](#quick-start)
  * [Running the Serena MCP Server](#running-the-serena-mcp-server)
    + [Usage](#usage)
    + [Using uvx](#using-uvx)
    + [Local Installation](#local-installation)
    + [Using Docker (Experimental)](#using-docker-experimental)
    + [Using Nix](#using-nix)
    + [Streamable HTTP Mode](#streamable-http-mode)
    + [Command-Line Arguments](#command-line-arguments)
  * [Configuration](#configuration)
  * [Project Activation & Indexing](#project-activation--indexing)
  * [Claude Code](#claude-code)
  * [Codex](#codex)
  * [Other Terminal-Based Clients](#other-terminal-based-clients)
  * [Claude Desktop](#claude-desktop)
  * [MCP Coding Clients (Cline, Roo-Code, Cursor, Windsurf, etc.)](#mcp-coding-clients-cline-roo-code-cursor-windsurf-etc)
  * [Local GUIs and Frameworks](#local-guis-and-frameworks)
- [Detailed Usage and Recommendations](#detailed-usage-and-recommendations)
  * [Tool Execution](#tool-execution)
    + [Shell Execution and Editing Tools](#shell-execution-and-editing-tools)
  * [Modes and Contexts](#modes-and-contexts)
    + [Contexts](#contexts)
    + [Modes](#modes)
    + [Customization](#customization)
  * [Onboarding and Memories](#onboarding-and-memories)
  * [Prepare Your Project](#prepare-your-project)
    + [Structure Your Codebase](#structure-your-codebase)
    + [Start from a Clean State](#start-from-a-clean-state)
    + [Logging, Linting, and Automated Tests](#logging-linting-and-automated-tests)
  * [Prompting Strategies](#prompting-strategies)
  * [Running Out of Context](#running-out-of-context)
  * [Serena's Logs: The Dashboard and GUI Tool](#serenas-logs-the-dashboard-and-gui-tool)
  * [Serena and GIT worktrees](#serena-and-git-worktrees)
- [Comparison with Other Coding Agents](#comparison-with-other-coding-agents)
  * [Subscription-Based Coding Agents](#subscription-based-coding-agents)
  * [API-Based Coding Agents](#api-based-coding-agents)
  * [Other MCP-Based Coding Agents](#other-mcp-based-coding-agents)
- [Acknowledgements](#acknowledgements)
  * [Sponsors](#sponsors)
  * [Community Contributions](#community-contributions)
  * [Technologies](#technologies)
- [Customizing and Extending Serena](#customizing-and-extending-serena)
- [List of Tools](#list-of-tools)

<!-- tocstop -->

## Quick Start

Serena can be used in various ways, below you will find instructions for selected integrations.

* For coding with Claude, we recommend using Serena through [Claude Code](#claude-code) or [Claude Desktop](#claude-desktop). You can also use Serena in most other [terminal-based clients](#other-terminal-based-clients).
* If you want a GUI experience outside an IDE, you can use one of the many [local GUIs](#local-guis-and-frameworks) that support MCP servers.
  You can also connect Serena to many web clients (including ChatGPT) using [mcpo](docs/serena_on_chatgpt.md).
* If you want to use Serena integrated in your IDE, see the section on [other MCP clients](#other-mcp-clients---cline-roo-code-cursor-windsurf-etc).
* You can use Serena as a library for building your own applications. We try to keep the public API stable, but you should still
  expect breaking changes and pin Serena to a fixed version if you use it as a dependency.

Serena is managed by `uv`, so you will need to [install it](https://docs.astral.sh/uv/getting-started/installation/).

### Running the Serena MCP Server

You have several options for running the MCP server, which are explained in the subsections below.

#### Usage

The typical usage involves the client (Claude Code, Claude Desktop, etc.) running
the MCP server as a subprocess (using stdio communication),
so the client needs to be provided with the command to run the MCP server.
(Alternatively, you can run the MCP server in Streamable HTTP or SSE mode and tell your client
how to connect to it.)

Note that no matter how you run the MCP server, Serena will, by default, start a small web-based dashboard on localhost that will display logs and allow shutting down the
MCP server (since many clients fail to clean up processes correctly).
This and other settings can be adjusted in the [configuration](#configuration) and/or by providing [command-line arguments](#command-line-arguments).

#### Using uvx

`uvx` can be used to run the latest version of Serena directly from the repository, without an explicit local installation.

```shell
uvx --from git+https://github.com/oraios/serena serena start-mcp-server
```

Explore the CLI to see some of the customization options that serena provides (more info on them below).

#### Local Installation

1. Clone the repository and change into it.

   ```shell
   git clone https://github.com/oraios/serena
   cd serena
   ```

2. Optionally edit the configuration file in your home directory with

   ```shell
   uv run serena config edit
   ```

   If you just want the default config, you can skip this part, and a config file will be created when you first run Serena.
3. Run the server with `uv`:

   ```shell
   uv run serena start-mcp-server
   ```

   When running from outside the serena installation directory, be sure to pass it, i.e., use

   ```shell
    uv run --directory /abs/path/to/serena serena start-mcp-server
   ```

#### Using Docker (Experimental)

⚠️ Docker support is currently experimental with several limitations. Please read the [Docker documentation](DOCKER.md) for important caveats before using it.

You can run the Serena MCP server directly via docker as follows,
assuming that the projects you want to work on are all located in `/path/to/your/projects`:

```shell
docker run --rm -i --network host -v /path/to/your/projects:/workspaces/projects ghcr.io/oraios/serena:latest serena start-mcp-server --transport stdio
```

Replace `/path/to/your/projects` with the absolute path to your projects directory. The Docker approach provides:

* Better security isolation for shell command execution
* No need to install language servers and dependencies locally
* Consistent environment across different systems

Alternatively, use docker compose with the `compose.yml` file provided in the repository.

See the [Docker documentation](DOCKER.md) for detailed setup instructions, configuration options, and known limitations.

#### Using Nix

If you are using Nix and [have enabled the `nix-command` and `flakes` features](https://nixos.wiki/wiki/flakes), you can run Serena using the following command:

```bash
nix run github:oraios/serena -- start-mcp-server --transport stdio
```

You can also install Serena by referencing this repo (`github:oraios/serena`) and using it in your Nix flake. The package is exported as `serena`.

#### Streamable HTTP Mode

ℹ️ Note that MCP servers which use stdio as a protocol are somewhat unusual as far as client/server architectures go, as the server
necessarily has to be started by the client in order for communication to take place via the server's standard input/output stream.
In other words, you do not need to start the server yourself. The client application (e.g. Claude Desktop) takes care of this and
therefore needs to be configured with a launch command.

When using instead the *Streamable HTTP* mode, you control the server lifecycle yourself,
i.e. you start the server and provide the client with the URL to connect to it.

Simply provide `start-mcp-server` with the `--transport streamable-http` option and optionally provide the port.
For example, to run the Serena MCP server in Streamable HTTP mode on port 9121 using a local installation,
you would run this command from the Serena directory,

```shell
uv run serena start-mcp-server --transport streamable-http --port 9121
```

and then configure your client to connect to `http://localhost:9121/mcp`.

ℹ️ Note that SSE transport is supported as well, but its use is discouraged. 
Use Streamable HTTP instead.

#### Command-Line Arguments

The Serena MCP server supports a wide range of additional command-line options, including the option to run in Streamable HTTP or SSE mode
and to adapt Serena to various [contexts and modes of operation](#modes-and-contexts).

Run with parameter `--help` to get a list of available options.

### Configuration

Serena is very flexible in terms of configuration. While for most users, the default configurations will work,
you can fully adjust it to your needs by editing a few yaml files. You can disable tools, change Serena's instructions
(what we denote as the `system_prompt`), adjust the output of tools that just provide a prompt, and even adjust tool descriptions.

Serena is configured in four places:

1. The `serena_config.yml` for general settings that apply to all clients and projects.
   It is located in your user directory under `.serena/serena_config.yml`.
   If you do not explicitly create the file, it will be auto-generated when you first run Serena.
   You can edit it directly or use

   ```shell
   uvx --from git+https://github.com/oraios/serena serena config edit
   ```

   (or use the `--directory` command version).
2. In the arguments passed to the `start-mcp-server` in your client's config (see below),
   which will apply to all sessions started by the respective client. In particular, the [context](#contexts) parameter
   should be set appropriately for Serena to be best adjusted to existing tools and capabilities of your client.
   See for a detailed explanation. You can override all entries from the `serena_config.yml` through command line arguments.
3. In the `.serena/project.yml` file within your project. This will hold project-level configuration that is used whenever
   that project is activated. This file will be autogenerated when you first use Serena on that project, but you can also
   generate it explicitly with

   ```shell
   uvx --from git+https://github.com/oraios/serena serena project generate-yml
   ```

   (or use the `--directory` command version).
4. Through the context and modes. Explore the [modes and contexts](#modes-and-contexts) section for more details.

After the initial setup, continue with one of the sections below, depending on how you
want to use Serena.

### Project Activation & Indexing

If you are mostly working with the same project, you can configure to always activate it at startup
by passing `--project <path_or_name>` to the `start-mcp-server` command in your client's MCP config.
This is especially useful for clients which configure MCP servers on a per-project basis, like Claude Code.

Otherwise, the recommended way is to just ask the LLM to activate a project by providing it an absolute path to, or,
in case the project was activated in the past, by its name. The default project name is the directory name.

* "Activate the project /path/to/my_project"
* "Activate the project my_project"

All projects that have been activated will be automatically added to your `serena_config.yml`, and for each
project, the file `.serena/project.yml` will be generated. You can adjust the latter, e.g., by changing the name
(which you refer to during the activation) or other options. Make sure to not have two different projects with the
same name.

ℹ️ For larger projects, we recommend that you index your project to accelerate Serena's tools; otherwise the first
tool application may be very slow.
To do so, run this from the project directory (or pass the path to the project as an argument):

```shell
uvx --from git+https://github.com/oraios/serena serena project index
```

(or use the `--directory` command version).

### Claude Code

Serena is a great way to make Claude Code both cheaper and more powerful!

From your project directory, add serena with a command like this,

```shell
claude mcp add serena -- <serena-mcp-server> --context ide-assistant --project "$(pwd)"
```

where `<serena-mcp-server>` is your way of [running the Serena MCP server](#running-the-serena-mcp-server).
For example, when using `uvx`, you would run

```shell
claude mcp add serena -- uvx --from git+https://github.com/oraios/serena serena start-mcp-server --context ide-assistant --project "$(pwd)"
```

ℹ️ Serena comes with an instruction text, and Claude needs to read it to properly use Serena's tools.
  As of version `v1.0.52`, claude code reads the instructions of the MCP server, so this **is handled automatically**.
  If you are using an older version, or if Claude fails to read the instructions, you can ask it explicitly
  to "read Serena's initial instructions" or run `/mcp__serena__initial_instructions` to load the instruction text.
  If you want to make use of that, you will have to enable the corresponding tool explicitly by adding `initial_instructions` to the `included_optional_tools`
  in your config.
  Note that you may have to make Claude read the instructions when you start a new conversation and after any compacting operation to ensure Claude remains properly configured to use Serena's tools.

### Codex

Serena works with OpenAI's Codex CLI out of the box, but you have to use the `codex` context for it to work properly. (The technical reason is that Codex doesn't fully support the MCP specifications, so some massaging of tools is required.).

Unlike Claude Code, in Codex you add an MCP server globally and not per project. Add the following to
`~/.codex/config.toml` (create the file if it does not exist):

```toml
[mcp_servers.serena]
command = "uvx"
args = ["--from", "git+https://github.com/oraios/serena", "serena", "start-mcp-server", "--context", "codex"]
```

After codex has started, you need to activate the project, which you can do by saying:

"Activate the current dir as project using serena"

> If you don't activate the project, you will not be able to use Serena's tools!

That's it! Have a look at `~/.codex/log/codex-tui.log` to see if any errors occurred.

The Serena dashboard will run if you have not disabled it in the configuration, but due to Codex's sandboxing the webbrowser
may not open automatically. You can open it manually by going to `http://localhost:24282/dashboard/index.html` (or a higher port, if
that was already taken).

> Codex will often show the tools as `failed` even though they are successfully executed. This is not a problem, seems to be a bug in Codex. Despite the error message, everything works as expected.

### Other Terminal-Based Clients

There are many terminal-based coding assistants that support MCP servers, such as [Codex](https://github.com/openai/codex?tab=readme-ov-file#model-context-protocol-mcp),
[Gemini-CLI](https://github.com/google-gemini/gemini-cli), [Qwen3-Coder](https://github.com/QwenLM/Qwen3-Coder),
[rovodev](https://community.atlassian.com/forums/Rovo-for-Software-Teams-Beta/Introducing-Rovo-Dev-CLI-AI-Powered-Development-in-your-terminal/ba-p/3043623),
the [OpenHands CLI](https://docs.all-hands.dev/usage/how-to/cli-mode) and [opencode](https://github.com/sst/opencode).

They generally benefit from the symbolic tools provided by Serena. You might want to customize some aspects of Serena
by writing your own context, modes or prompts to adjust it to your workflow, to other MCP servers you are using, and to
the client's internal capabilities.

### Claude Desktop

For [Claude Desktop](https://claude.ai/download) (available for Windows and macOS), go to File / Settings / Developer / MCP Servers / Edit Config,
which will let you open the JSON file `claude_desktop_config.json`.
Add the `serena` MCP server configuration, using a [run command](#running-the-serena-mcp-server) depending on your setup.

* local installation:

   ```json
   {
       "mcpServers": {
           "serena": {
               "command": "/abs/path/to/uv",
               "args": ["run", "--directory", "/abs/path/to/serena", "serena", "start-mcp-server"]
           }
       }
   }
   ```

* uvx:

   ```json
   {
       "mcpServers": {
           "serena": {
               "command": "/abs/path/to/uvx",
               "args": ["--from", "git+https://github.com/oraios/serena", "serena", "start-mcp-server"]
           }
       }
  }
  ```

* docker:

  ```json
   {
       "mcpServers": {
           "serena": {
               "command": "docker",
               "args": ["run", "--rm", "-i", "--network", "host", "-v", "/path/to/your/projects:/workspaces/projects", "ghcr.io/oraios/serena:latest", "serena", "start-mcp-server", "--transport", "stdio"]
           }
       }
   }
   ```

If you are using paths containing backslashes for paths on Windows
(note that you can also just use forward slashes), be sure to escape them correctly (`\\`).

That's it! Save the config and then restart Claude Desktop. You are ready for activating your first project.

ℹ️ You can further customize the run command using additional arguments (see [above](#command-line-arguments)).

Note: on Windows and macOS there are official Claude Desktop applications by Anthropic, for Linux there is an [open-source
community version](https://github.com/aaddrick/claude-desktop-debian).

⚠️ Be sure to fully quit the Claude Desktop application, as closing Claude will just minimize it to the system tray – at least on Windows.

⚠️ Some clients may leave behind zombie processes. You will have to find and terminate them manually then.
    With Serena, you can activate the [dashboard](#serenas-logs-the-dashboard-and-gui-tool) to prevent unnoted processes and also use the dashboard
    for shutting down Serena.

After restarting, you should see Serena's tools in your chat interface (notice the small hammer icon).

For more information on MCP servers with Claude Desktop, see [the official quick start guide](https://modelcontextprotocol.io/quickstart/user).

### MCP Coding Clients (Cline, Roo-Code, Cursor, Windsurf, etc.)

Being an MCP Server, Serena can be included in any MCP Client. The same configuration as above,
perhaps with small client-specific modifications, should work. Most of the popular
existing coding assistants (IDE extensions or VSCode-like IDEs) support connections
to MCP Servers. It is **recommended to use the `ide-assistant` context** for these integrations by adding `"--context", "ide-assistant"` to the `args` in your MCP client's configuration. Including Serena generally boosts their performance
by providing them tools for symbolic operations.

In this case, the billing for the usage continues to be controlled by the client of your choice
(unlike with the Claude Desktop client). But you may still want to use Serena through such an approach,
e.g., for one of the following reasons:

1. You are already using a coding assistant (say Cline or Cursor) and just want to make it more powerful.
2. You are on Linux and don't want to use the [community-created Claude Desktop](https://github.com/aaddrick/claude-desktop-debian).
3. You want tighter integration of Serena into your IDE and don't mind paying for that.

### Local GUIs and Frameworks

Over the last months, several technologies have emerged that allow you to run a powerful local GUI
and connect it to an MCP server. They will work with Serena out of the box.
Some of the leading open source GUI technologies offering this are
[Jan](https://jan.ai/docs/mcp), [OpenHands](https://github.com/All-Hands-AI/OpenHands/),
[OpenWebUI](https://docs.openwebui.com/openapi-servers/mcp) and [Agno](https://docs.agno.com/introduction/playground).
They allow combining Serena with almost any LLM (including locally running ones) and offer various other integrations.

## Detailed Usage and Recommendations

### Tool Execution

Serena combines tools for semantic code retrieval with editing capabilities and shell execution.
Serena's behavior can be further customized through [Modes and Contexts](#modes-and-contexts).
Find the complete list of tools [below](#full-list-of-tools).

The use of all tools is generally recommended, as this allows Serena to provide the most value:
Only by executing shell commands (in particular, tests) can Serena identify and correct mistakes
autonomously.

#### Shell Execution and Editing Tools

Many clients have their own shell execution tool, and by default Serena's shell tool will be disabled in them
(e.g., when using the `ide-assistant` or `codex` context). However, when using Serena through something like
Claude Desktop or ChatGPT, it is recommended to enable Serena's `execute_shell_command` tool to allow
agentic behavior.

It should be noted that the `execute_shell_command` tool allows for arbitrary code execution.
When using Serena as an MCP Server, clients will typically ask the user for permission
before executing a tool, so as long as the user inspects execution parameters beforehand,
this should not be a problem.
However, if you have concerns, you can choose to disable certain commands in your project's configuration file.
If you only want to use Serena purely for analyzing code and suggesting implementations
without modifying the codebase, you can enable read-only mode by setting `read_only: true` in your project configuration file.
This will automatically disable all editing tools and prevent any modifications to your codebase while still
allowing all analysis and exploration capabilities.

In general, be sure to back up your work and use a version control system in order to avoid
losing any work.

### Modes and Contexts

Serena's behavior and toolset can be adjusted using contexts and modes.
These allow for a high degree of customization to best suit your workflow and the environment Serena is operating in.

#### Contexts

A context defines the general environment in which Serena is operating.
It influences the initial system prompt and the set of available tools.
A context is set at startup when launching Serena (e.g., via CLI options for an MCP server or in the agent script) and cannot be changed during an active session.

Serena comes with pre-defined contexts:

* `desktop-app`: Tailored for use with desktop applications like Claude Desktop. This is the default.
* `agent`: Designed for scenarios where Serena acts as a more autonomous agent, for example, when used with Agno.
* `ide-assistant`: Optimized for integration into IDEs like VSCode, Cursor, or Cline, focusing on in-editor coding assistance.
Choose the context that best matches the type of integration you are using.

When launching Serena, specify the context using `--context <context-name>`.
Note that for cases where parameter lists are specified (e.g. Claude Desktop), you must add two parameters to the list.

If you are using a local server (such as Llama.cpp) which requires you to use OpenAI-compatible tool descriptions, use context `oaicompat-agent` instead of `agent`.

#### Modes

Modes further refine Serena's behavior for specific types of tasks or interaction styles. Multiple modes can be active simultaneously, allowing you to combine their effects. Modes influence the system prompt and can also alter the set of available tools by excluding certain ones.

Examples of built-in modes include:

* `planning`: Focuses Serena on planning and analysis tasks.
* `editing`: Optimizes Serena for direct code modification tasks.
* `interactive`: Suitable for a conversational, back-and-forth interaction style.
* `one-shot`: Configures Serena for tasks that should be completed in a single response, often used with `planning` for generating reports or initial plans.
* `no-onboarding`: Skips the initial onboarding process if it's not needed for a particular session.
* `onboarding`: (Usually triggered automatically) Focuses on the project onboarding process.

Modes can be set at startup (similar to contexts) but can also be _switched dynamically_ during a session. You can instruct the LLM to use the `switch_modes` tool to activate a different set of modes (e.g., "switch to planning and one-shot modes").

When launching Serena, specify modes using `--mode <mode-name>`; multiple modes can be specified, e.g. `--mode planning --mode no-onboarding`.

:warning: **Mode Compatibility**: While you can combine modes, some may be semantically incompatible (e.g., `interactive` and `one-shot`). Serena currently does not prevent incompatible combinations; it is up to the user to choose sensible mode configurations.

#### Customization

You can create your own contexts and modes to precisely tailor Serena to your needs in two ways:

* You can use Serena's CLI to manage modes and contexts. Check out

    ```shell
    uvx --from git+https://github.com/oraios/serena serena mode --help
    ```

    and

    ```shell
    uvx --from git+https://github.com/oraios/serena serena context --help
    ```

    _NOTE_: Custom contexts/modes are simply YAML files in `<home>/.serena`, they are automatically registered and available for use by their name (filename without the `.yml` extension). If you don't want to use Serena's CLI, you can create and manage them in any way you see fit.
* **Using external YAML files**: When starting Serena, you can also provide an absolute path to a custom `.yml` file for a context or mode.

This customization allows for deep integration and adaptation of Serena to specific project requirements or personal preferences.

### Onboarding and Memories

By default, Serena will perform an **onboarding process** when
it is started for the first time for a project.
The goal of the onboarding is for Serena to get familiar with the project
and to store memories, which it can then draw upon in future interactions.
If an LLM should fail to complete the onboarding and does not actually write the
respective memories to disk, you may need to ask it to do so explicitly.

The onboarding will usually read a lot of content from the project, thus filling
up the context. It can therefore be advisable to switch to another conversation
once the onboarding is complete.
After the onboarding, we recommend that you have a quick look at the memories and,
if necessary, edit them or add additional ones.

**Memories** are files stored in `.serena/memories/` in the project directory,
which the agent can choose to read in subsequent interactions.
Feel free to read and adjust them as needed; you can also add new ones manually.
Every file in the `.serena/memories/` directory is a memory file.
Whenever Serena starts working on a project, the list of memories is
provided, and the agent can decide to read them.
We found that memories can significantly improve the user experience with Serena.

### Prepare Your Project

#### Structure Your Codebase

Serena uses the code structure for finding, reading and editing code. This means that it will
work well with well-structured code but may perform poorly on fully unstructured one (like a "God class"
with enormous, non-modular functions).
Furthermore, for languages that are not statically typed, type annotations are highly beneficial.

#### Start from a Clean State

It is best to start a code generation task from a clean git state. Not only will
this make it easier for you to inspect the changes, but also the model itself will
have a chance of seeing what it has changed by calling `git diff` and thereby
correct itself or continue working in a followup conversation if needed.

:warning: **Important**: since Serena will write to files using the system-native line endings
and it might want to look at the git diff, it is important to
set `git config core.autocrlf` to `true` on Windows.
With `git config core.autocrlf` set to `false` on Windows, you may end up with huge diffs
only due to line endings. It is generally a good idea to globally enable this git setting on Windows:

```shell
git config --global core.autocrlf true
```

#### Logging, Linting, and Automated Tests

Serena can successfully complete tasks in an _agent loop_, where it iteratively
acquires information, performs actions, and reflects on the results.
However, Serena cannot use a debugger; it must rely on the results of program executions,
linting results, and test results to assess the correctness of its actions.
Therefore, software that is designed to meaningful interpretable outputs (e.g. log messages)
and that has a good test coverage is much easier to work with for Serena.

We generally recommend to start an editing task from a state where all linting checks and tests pass.

### Prompting Strategies

We found that it is often a good idea to spend some time conceptualizing and planning a task
before actually implementing it, especially for non-trivial task. This helps both in achieving
better results and in increasing the feeling of control and staying in the loop. You can
make a detailed plan in one session, where Serena may read a lot of your code to build up the context,
and then continue with the implementation in another (potentially after creating suitable memories).

### Running Out of Context

For long and complicated tasks, or tasks where Serena has read a lot of content, you
may come close to the limits of context tokens. In that case, it is often a good idea to continue
in a new conversation. Serena has a dedicated tool to create a summary of the current state
of the progress and all relevant info for continuing it. You can request to create this summary and
write it to a memory. Then, in a new conversation, you can just ask Serena to read the memory and
continue with the task. In our experience, this worked really well. On the up-side, since in a
single session there is no summarization involved, Serena does not usually get lost (unlike some
other agents that summarize under the hood), and it is also instructed to occasionally check whether
it's on the right track.

Moreover, Serena is instructed to be frugal with context
(e.g., to not read bodies of code symbols unnecessarily),
but we found that Claude is not always very good in being frugal (Gemini seemed better at it).
You can explicitly instruct it to not read the bodies if you know that it's not needed.

### Serena's Logs: The Dashboard and GUI Tool

Serena provides two convenient ways of accessing the logs of the current session:

* via the **web-based dashboard** (enabled by default)

    This is supported on all platforms.
    By default, it will be accessible at `http://localhost:24282/dashboard/index.html`,
    but a higher port may be used if the default port is unavailable/multiple instances are running.

* via the **GUI tool** (disabled by default)

    This is mainly supported on Windows, but it may also work on Linux; macOS is unsupported.

Both can be enabled, configured or disabled in Serena's configuration file (`serena_config.yml`, see above).
If enabled, they will automatically be opened as soon as the Serena agent/MCP server is started.
The web dashboard will display usage statistics of Serena's tools if you set  `record_tool_usage_stats: True` in your config.

In addition to viewing logs, both tools allow to shut down the Serena agent.
This function is provided, because clients like Claude Desktop may fail to terminate the MCP server subprocess
when they themselves are closed.

### Serena and GIT worktrees
[git-worktree](https://git-scm.com/docs/git-worktree) can be an excellent way to parallelize your work. More on this in [Anthropic: Run parallel Claude Code sessions with Git worktrees](https://docs.claude.com/en/docs/claude-code/common-workflows#run-parallel-claude-code-sessions-with-git-worktrees).

When it comes to serena AND git-worktree AND larger projects (that take longer to index), the recommended way is to COPY your `$ORIG_PROJECT/.serena/cache` to `$GIT_WORKTREE/.serena/cache`. After you have performed pre-indexing of your project described in [Project Activation & Indexing](#project-activation--indexing) section. To avoid having to re-index per each git work tree that you create. 


## Comparison with Other Coding Agents

To our knowledge, Serena is the first fully-featured coding agent where the
entire functionality
is available through an MCP server, thus not requiring API keys or
subscriptions.

### Subscription-Based Coding Agents

Many prominent subscription-based coding agents are parts of IDEs like
Windsurf, Cursor and VSCode.
Serena's functionality is similar to Cursor's Agent, Windsurf's Cascade or
VSCode's agent mode.

Serena has the advantage of not requiring a subscription.
A potential disadvantage is that it
is not directly integrated into an IDE, so the inspection of newly written code
is not as seamless.

More technical differences are:

* Serena is not bound to a specific IDE or CLI.
  Serena's MCP server can be used with any MCP client (including some IDEs),
  and the Agno-based agent provides additional ways of applying its functionality.
* Serena is not bound to a specific large language model or API.
* Serena navigates and edits code using a language server, so it has a symbolic
  understanding of the code.
  IDE-based tools often use a RAG-based or purely text-based approach, which is often
  less powerful, especially for large codebases.
* Serena is open-source and has a small codebase, so it can be easily extended
  and modified.

### API-Based Coding Agents

An alternative to subscription-based agents are API-based agents like Claude
Code, Cline, Aider, Roo Code and others, where the usage costs map directly
to the API costs of the underlying LLM.
Some of them (like Cline) can even be included in IDEs as an extension.
They are often very powerful and their main downside are the (potentially very
high) API costs.

Serena itself can be used as an API-based agent (see the section on Agno above).
We have not yet written a CLI tool or a
dedicated IDE extension for Serena (and there is probably no need for the latter, as
Serena can already be used with any IDE that supports MCP servers).
If there is demand for a Serena as a CLI tool like Claude Code, we will
consider writing one.

The main difference between Serena and other API-based agents is that Serena can
also be used as an MCP server, thus not requiring
an API key and bypassing the API costs. This is a unique feature of Serena.

### Other MCP-Based Coding Agents

There are other MCP servers designed for coding, like [DesktopCommander](https://github.com/wonderwhy-er/DesktopCommanderMCP) and
[codemcp](https://github.com/ezyang/codemcp).
However, to the best of our knowledge, none of them provide semantic code
retrieval and editing tools; they rely purely on text-based analysis.
It is the integration of language servers and the MCP that makes Serena unique
and so powerful for challenging coding tasks, especially in the context of
larger codebases.

## Acknowledgements

### Sponsors

We are very grateful to our [sponsors](https://github.com/sponsors/oraios) who help us drive Serena's development. The core team
(the founders of [Oraios AI](https://oraios-ai.de/)) put in a lot of work in order to turn Serena into a useful open source project. 
So far, there is no business model behind this project, and sponsors are our only source of income from it.

Sponsors help us dedicating more time to the project, managing contributions, and working on larger features (like better tooling based on more advanced
LSP features, VSCode integration, debugging via the DAP, and several others).
If you find this project useful to your work, or would like to accelerate the development of Serena, consider becoming a sponsor.

We are proud to announce that the Visual Studio Code team, together with Microsoft’s Open Source Programs Office and GitHub Open Source
have decided to sponsor Serena with a one-time contribution!

<p align="center">
  <img src="resources/vscode_sponsor_logo.png" alt="Visual Studio Code sponsor logo" width="220">
</p>

### Community Contributions

A significant part of Serena, especially support for various languages, was contributed by the open source community.
We are very grateful for the many contributors who made this possible and who played an important role in making Serena
what it is today.

### Technologies
We built Serena on top of multiple existing open-source technologies, the most important ones being:

1. [multilspy](https://github.com/microsoft/multilspy).
   A library which wraps language server implementations and adapts them for interaction via Python
   and which provided the basis for our library Solid-LSP (src/solidlsp).
   Solid-LSP provides pure synchronous LSP calls and extends the original library with the symbolic logic
   that Serena required.
2. [Python MCP SDK](https://github.com/modelcontextprotocol/python-sdk)
3. [Agno](https://github.com/agno-agi/agno) and
   the associated [agent-ui](https://github.com/agno-agi/agent-ui),
   which we use to allow Serena to work with any model, beyond the ones
   supporting the MCP.
4. All the language servers that we use through Solid-LSP.

Without these projects, Serena would not have been possible (or would have been significantly more difficult to build).

## Customizing and Extending Serena

It is straightforward to extend Serena's AI functionality with your own ideas.
Simply implement a new tool by subclassing
`serena.agent.Tool` and implement the `apply` method with a signature
that matches the tool's requirements.
Once implemented, `SerenaAgent` will automatically have access to the new tool.

It is also relatively straightforward to add [support for a new programming language](/.serena/memories/adding_new_language_support_guide.md).

We look forward to seeing what the community will come up with!
For details on contributing, see [contributing guidelines](/CONTRIBUTING.md).

## List of Tools

Here is the list of Serena's default tools with a short description (output of `uv run serena tools list`):

* `activate_project`: Activates a project based on the project name or path.
* `check_onboarding_performed`: Checks whether project onboarding was already performed.
* `create_text_file`: Creates/overwrites a file in the project directory.
* `delete_memory`: Deletes a memory from Serena's project-specific memory store.
* `execute_shell_command`: Executes a shell command.
* `find_file`: Finds files in the given relative paths
* `find_referencing_symbols`: Finds symbols that reference the symbol at the given location (optionally filtered by type).
* `find_symbol`: Performs a global (or local) search for symbols with/containing a given name/substring (optionally filtered by type).
* `get_current_config`: Prints the current configuration of the agent, including the active and available projects, tools, contexts, and modes.
* `get_symbols_overview`: Gets an overview of the top-level symbols defined in a given file.
* `insert_after_symbol`: Inserts content after the end of the definition of a given symbol.
* `insert_before_symbol`: Inserts content before the beginning of the definition of a given symbol.
* `list_dir`: Lists files and directories in the given directory (optionally with recursion).
* `list_memories`: Lists memories in Serena's project-specific memory store.
* `onboarding`: Performs onboarding (identifying the project structure and essential tasks, e.g. for testing or building).
* `prepare_for_new_conversation`: Provides instructions for preparing for a new conversation (in order to continue with the necessary context).
* `read_file`: Reads a file within the project directory.
* `read_memory`: Reads the memory with the given name from Serena's project-specific memory store.
* `rename_symbol`: Renames a symbol throughout the codebase using language server refactoring capabilities.
* `replace_regex`: Replaces content in a file by using regular expressions.
* `replace_symbol_body`: Replaces the full definition of a symbol.
* `search_for_pattern`: Performs a search for a pattern in the project.
* `think_about_collected_information`: Thinking tool for pondering the completeness of collected information.
* `think_about_task_adherence`: Thinking tool for determining whether the agent is still on track with the current task.
* `think_about_whether_you_are_done`: Thinking tool for determining whether the task is truly completed.
* `write_memory`: Writes a named memory (for future reference) to Serena's project-specific memory store.

There are several tools that are disabled by default, and have to be enabled explicitly, e.g., through the context or modes.
Note that several of our default contexts do enable some of these tools. For example, the `desktop-app` context enables the `execute_shell_command` tool.

The full list of optional tools is (output of `uv run serena tools list --only-optional`):

* `delete_lines`: Deletes a range of lines within a file.
* `get_current_config`: Prints the current configuration of the agent, including the active and available projects, tools, contexts, and modes.
* `initial_instructions`: Gets the initial instructions for the current project.
    Should only be used in settings where the system prompt cannot be set,
    e.g. in clients you have no control over, like Claude Desktop.
* `insert_at_line`: Inserts content at a given line in a file.
* `jet_brains_find_referencing_symbols`: Finds symbols that reference the given symbol
* `jet_brains_find_symbol`: Performs a global (or local) search for symbols with/containing a given name/substring (optionally filtered by type).
* `jet_brains_get_symbols_overview`: Retrieves an overview of the top-level symbols within a specified file
* `remove_project`: Removes a project from the Serena configuration.
* `replace_lines`: Replaces a range of lines within a file with new content.
* `restart_language_server`: Restarts the language server, may be necessary when edits not through Serena happen.
* `summarize_changes`: Provides instructions for summarizing the changes made to the codebase.
* `switch_modes`: Activates modes by providing a list of their names<|MERGE_RESOLUTION|>--- conflicted
+++ resolved
@@ -99,12 +99,9 @@
   * Scala (requires some [manual setup](docs/scala_setup_guide_for_serena.md); uses Metals LSP)
   * Erlang (requires installation of beam and [erlang_ls](https://github.com/erlang-ls/erlang_ls), experimental, might be slow or hang)
   * Perl (requires installation of Perl::LanguageServer)
-<<<<<<< HEAD
   * Fortran (requires installation of fortls: `pip install fortls`)
-=======
   * Haskell (automatically locates HLS via ghcup, stack, or system PATH; supports Stack and Cabal projects)
   * Julia
->>>>>>> 4bf2cbe8
   * AL
   * Markdown (must be explicitly specified via `--language markdown` when generating project config, primarily useful for documentation-heavy projects)
 
